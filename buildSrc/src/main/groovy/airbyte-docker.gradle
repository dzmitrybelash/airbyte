--- conflicted
+++ resolved
@@ -158,13 +158,10 @@
             // Special case: this image is not built by this repo.
             return false
         }
-<<<<<<< HEAD
-=======
         if (!taggedImage.endsWith(":dev")) {
             // Special case: this image is owned by this repo but built separate. e.g. source-file-secure
             return false
         }
->>>>>>> 13a5a407
         // Otherwise, assume the image is built by this repo.
         return true
     }

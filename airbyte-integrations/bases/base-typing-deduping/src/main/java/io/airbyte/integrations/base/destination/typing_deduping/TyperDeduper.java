--- conflicted
+++ resolved
@@ -36,6 +36,8 @@
    */
   void typeAndDedupe(String originalNamespace, String originalName, boolean mustRun) throws Exception;
 
+  void typeAndDedupe() throws Exception;
+
   /**
    * Get the lock that should be used to synchronize inserts to the raw table for a given stream. This
    * lock permits any number of threads to hold the lock, but
@@ -46,17 +48,12 @@
    */
   Lock getRawTableInsertLock(final String originalNamespace, final String originalName);
 
-<<<<<<< HEAD
-  void typeAndDedupe() throws Exception;
-
-=======
   /**
    * Does any "end of sync" work. For most streams, this is a noop.
    * <p>
    * For OVERWRITE streams where we're writing to a temp table, this is where we swap the temp table
    * into the final table.
    */
->>>>>>> b30707eb
   void commitFinalTables() throws Exception;
 
   void cleanup();

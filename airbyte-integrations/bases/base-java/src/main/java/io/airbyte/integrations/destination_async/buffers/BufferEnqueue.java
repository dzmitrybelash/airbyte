/*
 * Copyright (c) 2023 Airbyte, Inc., all rights reserved.
 */

package io.airbyte.integrations.destination_async.buffers;

import static java.lang.Thread.sleep;

import io.airbyte.integrations.destination_async.GlobalMemoryManager;
import io.airbyte.integrations.destination_async.partial_messages.PartialAirbyteMessage;
import io.airbyte.integrations.destination_async.state.GlobalAsyncStateManager;
import io.airbyte.protocol.models.v0.AirbyteMessage.Type;
import io.airbyte.protocol.models.v0.StreamDescriptor;
import lombok.extern.slf4j.Slf4j;

import java.util.concurrent.ConcurrentMap;

/**
 * Represents the minimal interface over the underlying buffer queues required for enqueue
 * operations with the aim of minimizing lower-level queue access.
 */
@Slf4j
public class BufferEnqueue {

  private final GlobalMemoryManager memoryManager;
  private final ConcurrentMap<StreamDescriptor, StreamAwareQueue> buffers;
  private final GlobalAsyncStateManager stateManager;

  public BufferEnqueue(final GlobalMemoryManager memoryManager,
                       final ConcurrentMap<StreamDescriptor, StreamAwareQueue> buffers,
                       final GlobalAsyncStateManager stateManager) {
    this.memoryManager = memoryManager;
    this.buffers = buffers;
    this.stateManager = stateManager;
  }

  /**
   * Buffer a record. Contains memory management logic to dynamically adjust queue size based via
   * {@link GlobalMemoryManager} accounting for incoming records.
   *
   * @param message to buffer
   * @param sizeInBytes
   */
  public void addRecord(final PartialAirbyteMessage message, final Integer sizeInBytes) {
    if (message.getType() == Type.RECORD) {
      handleRecord(message, sizeInBytes);
    } else if (message.getType() == Type.STATE) {
      stateManager.trackState(message, sizeInBytes);
    }
  }

  private void handleRecord(final PartialAirbyteMessage message, final Integer sizeInBytes) {
    final StreamDescriptor streamDescriptor = extractStateFromRecord(message);
<<<<<<< HEAD
    if (streamDescriptor != null) {
      buffers.computeIfAbsent(streamDescriptor, _k -> new StreamAwareQueue(memoryManager.requestMemory()));
    }
=======
    buffers.computeIfAbsent(streamDescriptor, _k -> new StreamAwareQueue(memoryManager.requestMemory()));
>>>>>>> d2ab9d51
    final long stateId = stateManager.getStateIdAndIncrementCounter(streamDescriptor);

    final var queue = buffers.get(streamDescriptor);
    var addedToQueue = queue.offer(message, sizeInBytes, stateId);

    int i = 0;
    while (!addedToQueue) {
      final var newlyAllocatedMemory = memoryManager.requestMemory();
      if (newlyAllocatedMemory > 0) {
        queue.addMaxMemory(newlyAllocatedMemory);
      }
      addedToQueue = queue.offer(message, sizeInBytes, stateId);
      i++;
      if (i > 5) {
        try {
          sleep(500);
        } catch (final InterruptedException e) {
          throw new RuntimeException(e);
        }
      }
    }
  }

  private static StreamDescriptor extractStateFromRecord(final PartialAirbyteMessage message) {
    return new StreamDescriptor()
        .withNamespace(message.getRecord().getNamespace())
        .withName(message.getRecord().getStream());
  }

}<|MERGE_RESOLUTION|>--- conflicted
+++ resolved
@@ -51,13 +51,7 @@
 
   private void handleRecord(final PartialAirbyteMessage message, final Integer sizeInBytes) {
     final StreamDescriptor streamDescriptor = extractStateFromRecord(message);
-<<<<<<< HEAD
-    if (streamDescriptor != null) {
-      buffers.computeIfAbsent(streamDescriptor, _k -> new StreamAwareQueue(memoryManager.requestMemory()));
-    }
-=======
     buffers.computeIfAbsent(streamDescriptor, _k -> new StreamAwareQueue(memoryManager.requestMemory()));
->>>>>>> d2ab9d51
     final long stateId = stateManager.getStateIdAndIncrementCounter(streamDescriptor);
 
     final var queue = buffers.get(streamDescriptor);

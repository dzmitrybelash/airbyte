#
# Copyright (c) 2023 Airbyte, Inc., all rights reserved.
#


from setuptools import find_packages, setup

MAIN_REQUIREMENTS = [
    "airbyte-cdk~=0.1",
]

TEST_REQUIREMENTS = [
<<<<<<< HEAD
    "pytest~=6.2",
    "pytest-mock~=3.6.1",
    "connector-acceptance-test",
=======
    "requests-mock~=1.9.3",
    "pytest-mock~=3.6.1",
    "pytest~=6.1",
>>>>>>> 1095bf75
]

setup(
    name="source_zendesk_sunshine",
    description="Source implementation for Zendesk Sunshine.",
    author="Airbyte",
    author_email="contact@airbyte.io",
    packages=find_packages(),
    install_requires=MAIN_REQUIREMENTS,
    package_data={"": ["*.json", "*.yaml", "schemas/*.json", "schemas/shared/*.json"]},
    extras_require={
        "tests": TEST_REQUIREMENTS,
    },
)<|MERGE_RESOLUTION|>--- conflicted
+++ resolved
@@ -10,15 +10,10 @@
 ]
 
 TEST_REQUIREMENTS = [
-<<<<<<< HEAD
-    "pytest~=6.2",
-    "pytest-mock~=3.6.1",
-    "connector-acceptance-test",
-=======
     "requests-mock~=1.9.3",
     "pytest-mock~=3.6.1",
-    "pytest~=6.1",
->>>>>>> 1095bf75
+    "pytest~=6.2",
+    "connector-acceptance-test",
 ]
 
 setup(

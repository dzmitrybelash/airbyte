#
# Copyright (c) 2023 Airbyte, Inc., all rights reserved.
#

<<<<<<< HEAD
from source_amazon_ads.schemas import DisplayAdGroup, DisplayCampaign, DisplayProductAds, DisplayTargeting, DisplayCreatives
=======
from typing import Any, Mapping

from source_amazon_ads.schemas import DisplayAdGroup, DisplayBudgetRules, DisplayCampaign, DisplayProductAds, DisplayTargeting
>>>>>>> 9ac7793b
from source_amazon_ads.streams.common import SubProfilesStream


class SponsoredDisplayCampaigns(SubProfilesStream):
    """
    This stream corresponds to Amazon Advertising API - Sponsored Displays Campaigns
    https://advertising.amazon.com/API/docs/en-us/sponsored-display/3-0/openapi#/Campaigns
    """

    def __init__(self, *args, **kwargs):
        super().__init__(*args, **kwargs)
        self.state_filter = kwargs.get("config", {}).get("state_filter")

    primary_key = "campaignId"
    state_filter = None
    model = DisplayCampaign

    def path(self, **kwargs) -> str:
        return "sd/campaigns"

    def request_params(self, *args, **kwargs):
        params = super().request_params(*args, **kwargs)
        if self.state_filter:
            params["stateFilter"] = ",".join(self.state_filter)
        return params


class SponsoredDisplayAdGroups(SubProfilesStream):
    """
    This stream corresponds to Amazon Advertising API - Sponsored Displays Ad groups
    https://advertising.amazon.com/API/docs/en-us/sponsored-display/3-0/openapi#/Ad%20groups
    """

    primary_key = "adGroupId"
    model = DisplayAdGroup

    def path(self, **kwargs) -> str:
        return "sd/adGroups"


class SponsoredDisplayProductAds(SubProfilesStream):
    """
    This stream corresponds to Amazon Advertising API - Sponsored Displays Product Ads
    https://advertising.amazon.com/API/docs/en-us/sponsored-display/3-0/openapi#/Product%20ads
    """

    primary_key = "adId"
    model = DisplayProductAds

    def path(self, **kwargs) -> str:
        return "sd/productAds"


class SponsoredDisplayTargetings(SubProfilesStream):
    """
    This stream corresponds to Amazon Advertising API - Sponsored Displays Targetings
    https://advertising.amazon.com/API/docs/en-us/sponsored-display/3-0/openapi#/Targeting
    """

    primary_key = "targetId"
    model = DisplayTargeting

    def path(self, **kwargs) -> str:
        return "sd/targets"

<<<<<<< HEAD
class SponsoredDisplayCreatives(SubProfilesStream):
    """
    This stream corresponds to Amazon Advertising API - Sponsored Displays Creatives
    https://advertising.amazon.com/API/docs/en-us/sponsored-display/3-0/openapi#/Creatives/listCreatives
    """

    primary_key = "creativeId"
    model = DisplayCreatives

    def path(self, **kwargs) -> str:
        return "/sd/creatives"
=======

class SponsoredDisplayBudgetRules(SubProfilesStream):
    """
    This stream corresponds to Amazon Advertising API - Sponsored Displays BudgetRules
    https://advertising.amazon.com/API/docs/en-us/sponsored-display/3-0/openapi/prod#/BudgetRules/GetSDBudgetRulesForAdvertiser

    Important: API docs contains incorrect endpoint path:
        sd/budgetRules - endpoint from API docs which always returns empty results
        sp/budgetRules - working endpoint
    """

    primary_key = "ruleId"
    model = DisplayBudgetRules
    data_field = "budgetRulesForAdvertiserResponse"
    page_size = 30

    def path(self, **kwargs) -> str:
        return "sp/budgetRules"

    def request_params(self, stream_slice: Mapping[str, Any] = None, **kwargs):
        params = super().request_params(stream_slice=stream_slice, **kwargs)
        params["pageSize"] = params.pop("count")
        return params
>>>>>>> 9ac7793b
<|MERGE_RESOLUTION|>--- conflicted
+++ resolved
@@ -2,14 +2,9 @@
 # Copyright (c) 2023 Airbyte, Inc., all rights reserved.
 #
 
-<<<<<<< HEAD
-from source_amazon_ads.schemas import DisplayAdGroup, DisplayCampaign, DisplayProductAds, DisplayTargeting, DisplayCreatives
-=======
 from typing import Any, Mapping
 
-from source_amazon_ads.schemas import DisplayAdGroup, DisplayBudgetRules, DisplayCampaign, DisplayProductAds, DisplayTargeting
->>>>>>> 9ac7793b
-from source_amazon_ads.streams.common import SubProfilesStream
+from source_amazon_ads.schemas import DisplayAdGroup, DisplayBudgetRules, DisplayCampaign, DisplayCreatives, DisplayProductAds, DisplayTargeting
 
 
 class SponsoredDisplayCampaigns(SubProfilesStream):
@@ -74,7 +69,7 @@
     def path(self, **kwargs) -> str:
         return "sd/targets"
 
-<<<<<<< HEAD
+
 class SponsoredDisplayCreatives(SubProfilesStream):
     """
     This stream corresponds to Amazon Advertising API - Sponsored Displays Creatives
@@ -86,7 +81,7 @@
 
     def path(self, **kwargs) -> str:
         return "/sd/creatives"
-=======
+
 
 class SponsoredDisplayBudgetRules(SubProfilesStream):
     """
@@ -110,4 +105,3 @@
         params = super().request_params(stream_slice=stream_slice, **kwargs)
         params["pageSize"] = params.pop("count")
         return params
->>>>>>> 9ac7793b

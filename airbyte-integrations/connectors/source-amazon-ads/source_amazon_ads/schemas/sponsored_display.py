--- conflicted
+++ resolved
@@ -43,14 +43,5 @@
 
 
 class DisplayTargeting(Targeting):
-<<<<<<< HEAD
-    pass
-
-class DisplayCreatives(CatalogModel):
-    name: str
-    creativeId: Decimal
-    adGroupId: Decimal
-=======
     expression: List[Dict[str, str]]
-    resolvedExpression: List[Dict[str, str]]
->>>>>>> 5575d86f
+    resolvedExpression: List[Dict[str, str]]
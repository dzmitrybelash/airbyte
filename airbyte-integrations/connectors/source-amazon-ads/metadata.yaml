--- conflicted
+++ resolved
@@ -8,11 +8,7 @@
   connectorSubtype: api
   connectorType: source
   definitionId: c6b0a29e-1da9-4512-9002-7bfd0cba2246
-<<<<<<< HEAD
-  dockerImageTag: 1.1.0
-=======
   dockerImageTag: 1.0.6
->>>>>>> 5575d86f
   dockerRepository: airbyte/source-amazon-ads
   githubIssueLabel: source-amazon-ads
   icon: amazonads.svg

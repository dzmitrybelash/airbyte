--- conflicted
+++ resolved
@@ -50,10 +50,7 @@
 import io.airbyte.commons.json.Jsons;
 import io.airbyte.commons.map.MoreMaps;
 import io.airbyte.commons.util.AutoCloseableIterator;
-<<<<<<< HEAD
-=======
 import io.airbyte.db.factory.DataSourceFactory;
->>>>>>> c54ec9d9
 import io.airbyte.db.factory.DatabaseDriver;
 import io.airbyte.db.jdbc.JdbcDatabase;
 import io.airbyte.db.jdbc.JdbcUtils;
@@ -108,10 +105,7 @@
 import java.time.Instant;
 import java.util.ArrayList;
 import java.util.Collection;
-<<<<<<< HEAD
-=======
 import java.util.HashMap;
->>>>>>> c54ec9d9
 import java.util.List;
 import java.util.Map;
 import java.util.Objects;
@@ -492,12 +486,7 @@
             filterStreamsUnderVacuumForCtidSync(streamsUnderVacuum.result(), streamsCategorised.ctidStreams());
       }
 
-<<<<<<< HEAD
       final CtidStateManager ctidStateManager = new CtidPerStreamStateManager(streamsCategorised.ctidStreams().statesFromCtidSync(), fileNodeHandler);
-=======
-      final CtidStateManager ctidStateManager =
-          new CtidPerStreamStateManager(streamsCategorised.ctidStreams().statesFromCtidSync(), fileNodes.result());
->>>>>>> c54ec9d9
       final Map<io.airbyte.protocol.models.AirbyteStreamNameNamespacePair, TableBlockSize> tableBlockSizes =
           PostgresQueryUtils.getTableBlockSizeForStreams(
               database,
@@ -555,25 +544,15 @@
               finalListOfStreamsToBeSyncedViaCtid,
               getQuoteString());
 
-<<<<<<< HEAD
-      // Streams we failed to query for fileNode - such as in the case of Views are reclassified as standard
+      // Streams we failed to query for fileNode - such as in the case of Views are reclassified as
+      // standard
       if (!fileNodeHandler.getFailedToQuery().isEmpty()) {
         reclassifyCategorisedCtidStreams(streamsCategorised, fileNodeHandler.getFailedToQuery());
         finalListOfStreamsToBeSyncedViaCtid =
             filterStreamsUnderVacuumForCtidSync(streamsUnderVacuum.result(), streamsCategorised.ctidStreams());
       }
-      final CtidStateManager ctidStateManager = new CtidPerStreamStateManager(streamsCategorised.ctidStreams().statesFromCtidSync(), fileNodeHandler);
-=======
-      // Streams we failed to query for fileNode - such as in the case of Views are reclassified as
-      // standard
-      if (!fileNodes.failed().isEmpty()) {
-        reclassifyCategorisedCtidStreams(streamsCategorised, fileNodes.failed());
-        finalListOfStreamsToBeSyncedViaCtid =
-            filterStreamsUnderVacuumForCtidSync(streamsUnderVacuum.result(), streamsCategorised.ctidStreams());
-      }
       final CtidStateManager ctidStateManager =
-          new CtidPerStreamStateManager(streamsCategorised.ctidStreams().statesFromCtidSync(), fileNodes.result());
->>>>>>> c54ec9d9
+          new CtidPerStreamStateManager(streamsCategorised.ctidStreams().statesFromCtidSync(), fileNodeHandler);
       final Map<io.airbyte.protocol.models.AirbyteStreamNameNamespacePair, TableBlockSize> tableBlockSizes =
           PostgresQueryUtils.getTableBlockSizeForStreams(
               database,

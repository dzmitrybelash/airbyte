#
# Copyright (c) 2023 Airbyte, Inc., all rights reserved.
#

import datetime
import json
import logging
import pkgutil
import uuid
from abc import ABC
from http import HTTPStatus
from typing import Any, Dict, Iterable, List, Mapping, MutableMapping, Optional, Set, Tuple

import dpath
import jsonschema
import pendulum
import requests
from airbyte_cdk.models import FailureType, SyncMode
from airbyte_cdk.sources import AbstractSource
from airbyte_cdk.sources.streams import Stream
from airbyte_cdk.sources.streams.http import HttpStream
from airbyte_cdk.utils import AirbyteTracedException
from requests import HTTPError
from source_google_analytics_data_api import utils
from source_google_analytics_data_api.utils import DATE_FORMAT, WRONG_DIMENSIONS, WRONG_JSON_SYNTAX, WRONG_METRICS

from .api_quota import GoogleAnalyticsApiQuota
from .utils import (
    authenticator_class_map,
    check_invalid_property_error,
    check_no_property_error,
    get_dimensions_type,
    get_metrics_type,
    get_source_defined_primary_key,
    metrics_type_to_python,
    transform_json,
)

# set the quota handler globaly since limitations are the same for all streams
# the initial values should be saved once and tracked for each stream, inclusivelly.
GoogleAnalyticsQuotaHandler: GoogleAnalyticsApiQuota = GoogleAnalyticsApiQuota()

LOOKBACK_WINDOW = datetime.timedelta(days=2)


class ConfigurationError(Exception):
    pass


class MetadataDescriptor:
    def __init__(self):
        self._metadata = None

    def __get__(self, instance, owner):
        if not self._metadata:
            stream = GoogleAnalyticsDataApiMetadataStream(config=instance.config, authenticator=instance.config["authenticator"])

            try:
                metadata = next(stream.read_records(sync_mode=SyncMode.full_refresh), None)
            except HTTPError as e:
                if e.response.status_code == HTTPStatus.UNAUTHORIZED:
                    internal_message = "Unauthorized error reached."
                    message = "Can not get metadata with unauthorized credentials. Try to re-authenticate in source settings."

                    unauthorized_error = AirbyteTracedException(
                        message=message, internal_message=internal_message, failure_type=FailureType.config_error
                    )
                    raise unauthorized_error

            if not metadata:
                raise Exception("failed to get metadata, over quota, try later")
            self._metadata = {
                "dimensions": {m.get("apiName"): m for m in metadata.get("dimensions", [{}])},
                "metrics": {m.get("apiName"): m for m in metadata.get("metrics", [{}])},
            }

        return self._metadata


class GoogleAnalyticsDataApiAbstractStream(HttpStream, ABC):
    url_base = "https://analyticsdata.googleapis.com/v1beta/"
    http_method = "POST"
    raise_on_http_errors = True

    def __init__(self, *, config: Mapping[str, Any], page_size: int = 100_000, **kwargs):
        super().__init__(**kwargs)
        self._config = config
        self._source_defined_primary_key = get_source_defined_primary_key(self.name)
        # default value is 100 000 due to determination of maximum limit value in official documentation
        # https://developers.google.com/analytics/devguides/reporting/data/v1/basics#pagination
        self._page_size = page_size

    @property
    def config(self):
        return self._config

    @property
    def page_size(self):
        return self._page_size

    @page_size.setter
    def page_size(self, value: int):
        self._page_size = value

    # handle the quota errors with prepared values for:
    # `should_retry`, `backoff_time`, `raise_on_http_errors`, `stop_iter` based on quota scenario.
    @GoogleAnalyticsQuotaHandler.handle_quota()
    def should_retry(self, response: requests.Response) -> bool:
        if response.status_code == requests.codes.too_many_requests:
            setattr(self, "raise_on_http_errors", GoogleAnalyticsQuotaHandler.raise_on_http_errors)
            return GoogleAnalyticsQuotaHandler.should_retry
        # for all other cases not covered by GoogleAnalyticsQuotaHandler
        return super().should_retry(response)

    def backoff_time(self, response: requests.Response) -> Optional[float]:
        # handle the error with prepared GoogleAnalyticsQuotaHandler backoff value
        if response.status_code == requests.codes.too_many_requests:
            return GoogleAnalyticsQuotaHandler.backoff_time
        # for all other cases not covered by GoogleAnalyticsQuotaHandler
        return super().backoff_time(response)


class GoogleAnalyticsDataApiBaseStream(GoogleAnalyticsDataApiAbstractStream):
    """
    https://developers.google.com/analytics/devguides/reporting/data/v1/rest/v1beta/properties/runReport
    """

    _record_date_format = "%Y%m%d"
    offset = 0

    metadata = MetadataDescriptor()

    @property
    def cursor_field(self) -> Optional[str]:
        return "date" if "date" in self.config.get("dimensions", []) else []

    @property
    def primary_key(self):
        pk = ["property_id"] + self.config.get("dimensions", [])
        if "cohort_spec" not in self.config and "date" not in pk:
            pk.append("startDate")
            pk.append("endDate")
        return pk

    @staticmethod
    def add_dimensions(dimensions, row) -> dict:
        return dict(zip(dimensions, [v["value"] for v in row["dimensionValues"]]))

    @staticmethod
    def add_metrics(metrics, metric_types, row) -> dict:
        def _metric_type_to_python(metric_data: Tuple[str, str]) -> Any:
            metric_name, metric_value = metric_data
            python_type = metrics_type_to_python(metric_types[metric_name])
            return metric_name, python_type(metric_value)

        return dict(map(_metric_type_to_python, zip(metrics, [v["value"] for v in row["metricValues"]])))

    def get_json_schema(self) -> Mapping[str, Any]:
        """
        Override get_json_schema CDK method to retrieve the schema information for GoogleAnalyticsV4 Object dynamically.
        """
        schema: Dict[str, Any] = {
            "$schema": "https://json-schema.org/draft-07/schema#",
            "type": ["null", "object"],
            "additionalProperties": True,
            "properties": {
                "property_id": {"type": ["string"]},
            },
        }

        schema["properties"].update(
            {
                d.replace(":", "_"): {
                    "type": get_dimensions_type(d),
                    "description": self.metadata["dimensions"].get(d, {}).get("description", d),
                }
                for d in self.config["dimensions"]
            }
        )
        # skipping startDate and endDate fields for cohort stream, because it doesn't support startDate and endDate fields
        if "cohort_spec" not in self.config and "date" not in self.config["dimensions"]:
            schema["properties"].update(
                {
                    "startDate": {"type": ["null", "string"], "format": "date"},
                    "endDate": {"type": ["null", "string"], "format": "date"},
                }
            )

        schema["properties"].update(
            {
                m.replace(":", "_"): {
                    "type": ["null", get_metrics_type(self.metadata["metrics"].get(m, {}).get("type"))],
                    "description": self.metadata["metrics"].get(m, {}).get("description", m),
                }
                for m in self.config["metrics"]
            }
        )

        return schema

    def next_page_token(self, response: requests.Response) -> Optional[Mapping[str, Any]]:
        r = response.json()

        if "rowCount" in r:
            total_rows = r["rowCount"]

            if self.offset == 0:
                self.offset = self.page_size
            else:
                self.offset += self.page_size

            if total_rows <= self.offset:
                self.offset = 0
                return

            return {"offset": self.offset}

    def path(
        self, *, stream_state: Mapping[str, Any] = None, stream_slice: Mapping[str, Any] = None, next_page_token: Mapping[str, Any] = None
    ) -> str:
        return f"properties/{self.config['property_id']}:runReport"

    def parse_response(
        self,
        response: requests.Response,
        *,
        stream_state: Mapping[str, Any],
        stream_slice: Mapping[str, Any] = None,
        next_page_token: Mapping[str, Any] = None,
    ) -> Iterable[Mapping]:
        r = response.json()

        dimensions = [h.get("name").replace(":", "_") for h in r.get("dimensionHeaders", [{}])]
        metrics = [h.get("name").replace(":", "_") for h in r.get("metricHeaders", [{}])]
        metrics_type_map = {h.get("name").replace(":", "_"): h.get("type") for h in r.get("metricHeaders", [{}])}

        for row in r.get("rows", []):
            record = {
                "property_id": self.config["property_id"],
                **self.add_dimensions(dimensions, row),
                **self.add_metrics(metrics, metrics_type_map, row),
            }

            # https://github.com/airbytehq/airbyte/pull/26283
            # We pass the uuid field for synchronizations which still have the old
            # configured_catalog with the old primary key. We need it to avoid of removal of rows
            # in the deduplication process. As soon as the customer press "refresh source schema"
            # this part is no longer needed.
            if self._source_defined_primary_key == [["uuid"]]:
                record["uuid"] = str(uuid.uuid4())

            if "cohort_spec" not in self.config and "date" not in record:
                record["startDate"] = stream_slice["startDate"]
                record["endDate"] = stream_slice["endDate"]
            yield record

    def get_updated_state(self, current_stream_state: MutableMapping[str, Any], latest_record: Mapping[str, Any]):
        updated_state = utils.string_to_date(latest_record[self.cursor_field], self._record_date_format)
        stream_state_value = current_stream_state.get(self.cursor_field)
        if stream_state_value:
            stream_state_value = utils.string_to_date(stream_state_value, self._record_date_format, old_format=DATE_FORMAT)
            updated_state = max(updated_state, stream_state_value)
        current_stream_state[self.cursor_field] = updated_state.strftime(self._record_date_format)
        return current_stream_state

    def request_body_json(
        self,
        stream_state: Mapping[str, Any],
        stream_slice: Mapping[str, Any] = None,
        next_page_token: Mapping[str, Any] = None,
    ) -> Optional[Mapping]:
        payload = {
            "metrics": [{"name": m} for m in self.config["metrics"]],
            "dimensions": [{"name": d} for d in self.config["dimensions"]],
            "dateRanges": [stream_slice],
            "returnPropertyQuota": True,
            "offset": str(0),
            "limit": str(self.page_size),
        }

        dimension_filter = self.config.get("dimensionFilter")
        if dimension_filter:
            payload.update({"dimensionFilter": dimension_filter})

        metrics_filter = self.config.get("metricsFilter")
        if metrics_filter:
            payload.update({"metricsFilter": metrics_filter})

        if next_page_token and next_page_token.get("offset") is not None:
            payload.update({"offset": str(next_page_token["offset"])})
        return payload

    def stream_slices(
        self, *, sync_mode: SyncMode, cursor_field: List[str] = None, stream_state: Mapping[str, Any] = None
    ) -> Iterable[Optional[Mapping[str, Any]]]:
        today: datetime.date = datetime.date.today()

        start_date = stream_state and stream_state.get(self.cursor_field)
        if start_date:
            start_date = utils.string_to_date(start_date, self._record_date_format, old_format=DATE_FORMAT)
            start_date -= LOOKBACK_WINDOW
            start_date = max(start_date, self.config["date_ranges_start_date"])
        else:
            start_date = self.config["date_ranges_start_date"]

        while start_date <= today:
            # stop producing slices if 429 + specific scenario is hit
            # see GoogleAnalyticsQuotaHandler for more info.
            if GoogleAnalyticsQuotaHandler.stop_iter:
                return []
            else:
                yield {
                    "startDate": utils.date_to_string(start_date),
                    "endDate": utils.date_to_string(min(start_date + datetime.timedelta(days=self.config["window_in_days"] - 1), today)),
                }
                start_date += datetime.timedelta(days=self.config["window_in_days"])


class PivotReport(GoogleAnalyticsDataApiBaseStream):
    def request_body_json(
        self,
        stream_state: Mapping[str, Any],
        stream_slice: Mapping[str, Any] = None,
        next_page_token: Mapping[str, Any] = None,
    ) -> Optional[Mapping]:
        payload = super().request_body_json(stream_state, stream_slice, next_page_token)

        # remove offset and limit fields according to their absence in
        # https://developers.google.com/analytics/devguides/reporting/data/v1/rest/v1beta/properties/runPivotReport
        payload.pop("offset", None)
        payload.pop("limit", None)
        payload["pivots"] = self.config["pivots"]
        return payload

    def path(
        self, *, stream_state: Mapping[str, Any] = None, stream_slice: Mapping[str, Any] = None, next_page_token: Mapping[str, Any] = None
    ) -> str:
        return f"properties/{self.config['property_id']}:runPivotReport"


class CohortReportMixin:
    cursor_field = []

    def stream_slices(
        self, *, sync_mode: SyncMode, cursor_field: List[str] = None, stream_state: Mapping[str, Any] = None
    ) -> Iterable[Optional[Mapping[str, Any]]]:
        yield from [None]

    def request_body_json(
        self,
        stream_state: Mapping[str, Any],
        stream_slice: Mapping[str, Any] = None,
        next_page_token: Mapping[str, Any] = None,
    ) -> Optional[Mapping]:
        # https://developers.google.com/analytics/devguides/reporting/data/v1/rest/v1beta/CohortSpec#Cohort.FIELDS.date_range
        # In a cohort request, this dateRange is required and the dateRanges in the RunReportRequest or RunPivotReportRequest
        # must be unspecified.
        payload = super().request_body_json(stream_state, stream_slice, next_page_token)
        payload.pop("dateRanges")
        payload["cohortSpec"] = self.config["cohort_spec"]
        return payload


class GoogleAnalyticsDataApiMetadataStream(GoogleAnalyticsDataApiAbstractStream):
    """
    https://developers.google.com/analytics/devguides/reporting/data/v1/rest/v1beta/properties/getMetadata
    """

    primary_key = None
    http_method = "GET"

    def next_page_token(self, response: requests.Response) -> Optional[Mapping[str, Any]]:
        return None

    def path(
        self, *, stream_state: Mapping[str, Any] = None, stream_slice: Mapping[str, Any] = None, next_page_token: Mapping[str, Any] = None
    ) -> str:
        return f"properties/{self.config['property_id']}/metadata"

    def parse_response(self, response: requests.Response, **kwargs) -> Iterable[Mapping]:
        yield response.json()


class SourceGoogleAnalyticsDataApi(AbstractSource):
<<<<<<< HEAD
    def _validate_custom_reports(self, config: Mapping[str, Any]) -> Mapping[str, Any]:
        if "custom_reports_array" in config:
            if isinstance(config["custom_reports_array"], str):
=======
    @property
    def default_date_ranges_start_date(self) -> str:
        # set default date ranges start date to 2 years ago
        return pendulum.now(tz="UTC").subtract(years=2).format("YYYY-MM-DD")

    def _validate_and_transform_start_date(self, start_date: str) -> datetime.date:
        start_date = self.default_date_ranges_start_date if not start_date else start_date

        try:
            start_date = utils.string_to_date(start_date)
        except ValueError as e:
            raise ConfigurationError(str(e))

        return start_date

    def _validate_and_transform(self, config: Mapping[str, Any], report_names: Set[str]):
        if "custom_reports" in config:
            if isinstance(config["custom_reports"], str):
>>>>>>> a984b753
                try:
                    config["custom_reports_array"] = json.loads(config["custom_reports_array"])
                    if not isinstance(config["custom_reports_array"], list):
                        raise ValueError
                except ValueError:
                    raise ConfigurationError(WRONG_JSON_SYNTAX)
        else:
            config["custom_reports_array"] = []

        return config

    def _validate_and_transform(self, config: Mapping[str, Any], report_names: Set[str]):
        config = self._validate_custom_reports(config)

        schema = json.loads(pkgutil.get_data("source_google_analytics_data_api", "defaults/custom_reports_schema.json"))
        try:
            jsonschema.validate(instance=config["custom_reports_array"], schema=schema)
        except jsonschema.ValidationError as e:
            if message := check_no_property_error(e):
                raise ConfigurationError(message)
            if message := check_invalid_property_error(e):
                report_name = dpath.util.get(config["custom_reports_array"], str(e.absolute_path[0])).get("name")
                raise ConfigurationError(message.format(fields=e.message, report_name=report_name))

        existing_names = {r["name"] for r in config["custom_reports_array"]} & report_names
        if existing_names:
            existing_names = ", ".join(existing_names)
            raise ConfigurationError(f"Custom reports: {existing_names} already exist as a default report(s).")

        if "credentials_json" in config["credentials"]:
            try:
                config["credentials"]["credentials_json"] = json.loads(config["credentials"]["credentials_json"])
            except ValueError:
                raise ConfigurationError("credentials.credentials_json is not valid JSON")

        config["date_ranges_start_date"] = self._validate_and_transform_start_date(config.get("date_ranges_start_date"))

        if not config.get("window_in_days"):
            source_spec = self.spec(logging.getLogger("airbyte"))
            config["window_in_days"] = source_spec.connectionSpecification["properties"]["window_in_days"]["default"]

        return config

    def get_authenticator(self, config: Mapping[str, Any]):
        credentials = config["credentials"]
        authenticator_class, get_credentials = authenticator_class_map[credentials["auth_type"]]
        return authenticator_class(**get_credentials(credentials))

    def check_connection(self, logger: logging.Logger, config: Mapping[str, Any]) -> Tuple[bool, Optional[Any]]:
        for property_id in config["property_ids"]:
            reports = json.loads(pkgutil.get_data("source_google_analytics_data_api", "defaults/default_reports.json"))
            try:
                config = self._validate_and_transform(config, report_names={r["name"] for r in reports})
            except ConfigurationError as e:
                return False, str(e)
            config["authenticator"] = self.get_authenticator(config)

            _config = config.copy()
            _config["property_id"] = property_id

            metadata = None
            try:
                # explicitly setting small page size for the check operation not to cause OOM issues
                stream = GoogleAnalyticsDataApiMetadataStream(config=_config, authenticator=_config["authenticator"])
                metadata = next(stream.read_records(sync_mode=SyncMode.full_refresh), None)
            except HTTPError as e:
                error_list = [HTTPStatus.BAD_REQUEST, HTTPStatus.FORBIDDEN]
                if e.response.status_code in error_list:
                    internal_message = f"Incorrect Property ID: {property_id}"
                    property_id_docs_url = (
                        "https://developers.google.com/analytics/devguides/reporting/data/v1/property-id#what_is_my_property_id"
                    )
                    message = f"Access was denied to the property ID entered. Check your access to the Property ID or use Google Analytics {property_id_docs_url} to find your Property ID."

                    wrong_property_id_error = AirbyteTracedException(
                        message=message, internal_message=internal_message, failure_type=FailureType.config_error
                    )
                    raise wrong_property_id_error

            if not metadata:
                return False, "Failed to get metadata, over quota, try later"

            dimensions = {d["apiName"] for d in metadata["dimensions"]}
            metrics = {d["apiName"] for d in metadata["metrics"]}

            for report in _config["custom_reports_array"]:
                # Check if custom report dimensions supported. Compare them with dimensions provided by GA API
                invalid_dimensions = set(report["dimensions"]) - dimensions
                if invalid_dimensions:
                    invalid_dimensions = ", ".join(invalid_dimensions)
                    return False, WRONG_DIMENSIONS.format(fields=invalid_dimensions, report_name=report["name"])

                # Check if custom report metrics supported. Compare them with metrics provided by GA API
                invalid_metrics = set(report["metrics"]) - metrics
                if invalid_metrics:
                    invalid_metrics = ", ".join(invalid_metrics)
                    return False, WRONG_METRICS.format(fields=invalid_metrics, report_name=report["name"])

                report_stream = self.instantiate_report_class(report, _config, page_size=100)
                # check if custom_report dimensions + metrics can be combined and report generated
                stream_slice = next(report_stream.stream_slices(sync_mode=SyncMode.full_refresh))
                next(report_stream.read_records(sync_mode=SyncMode.full_refresh, stream_slice=stream_slice), None)

            return True, None

    def streams(self, config: Mapping[str, Any]) -> List[Stream]:
        reports = json.loads(pkgutil.get_data("source_google_analytics_data_api", "defaults/default_reports.json"))
        config = self._validate_and_transform(config, report_names={r["name"] for r in reports})
        config["authenticator"] = self.get_authenticator(config)
        return [stream for report in reports + config["custom_reports_array"] for stream in self.instantiate_report_streams(report, config)]

    def instantiate_report_streams(self, report: dict, config: Mapping[str, Any], **extra_kwargs) -> GoogleAnalyticsDataApiBaseStream:
        for property_id in config["property_ids"]:
            yield self.instantiate_report_class(report=report, config={**config, "property_id": property_id})

    def instantiate_report_class(self, report: dict, config: Mapping[str, Any], **extra_kwargs) -> GoogleAnalyticsDataApiBaseStream:
        cohort_spec = report.get("cohortSpec")
        pivots = report.get("pivots")
        stream_config = {
            **config,
            "metrics": report["metrics"],
            "dimensions": report["dimensions"],
            "dimensionFilter": transform_json(report.get("dimensionFilter", {})),
            "metricsFilter": transform_json(report.get("metricsFilter", {})),
        }
        report_class_tuple = (GoogleAnalyticsDataApiBaseStream,)
        if pivots:
            stream_config["pivots"] = pivots
            report_class_tuple = (PivotReport,)
        if cohort_spec:
            stream_config["cohort_spec"] = cohort_spec
            report_class_tuple = (CohortReportMixin, *report_class_tuple)
        return type(report["name"], report_class_tuple, {})(config=stream_config, authenticator=config["authenticator"], **extra_kwargs)<|MERGE_RESOLUTION|>--- conflicted
+++ resolved
@@ -382,11 +382,6 @@
 
 
 class SourceGoogleAnalyticsDataApi(AbstractSource):
-<<<<<<< HEAD
-    def _validate_custom_reports(self, config: Mapping[str, Any]) -> Mapping[str, Any]:
-        if "custom_reports_array" in config:
-            if isinstance(config["custom_reports_array"], str):
-=======
     @property
     def default_date_ranges_start_date(self) -> str:
         # set default date ranges start date to 2 years ago
@@ -402,10 +397,9 @@
 
         return start_date
 
-    def _validate_and_transform(self, config: Mapping[str, Any], report_names: Set[str]):
-        if "custom_reports" in config:
-            if isinstance(config["custom_reports"], str):
->>>>>>> a984b753
+    def _validate_custom_reports(self, config: Mapping[str, Any]) -> Mapping[str, Any]:
+        if "custom_reports_array" in config:
+            if isinstance(config["custom_reports_array"], str):
                 try:
                     config["custom_reports_array"] = json.loads(config["custom_reports_array"])
                     if not isinstance(config["custom_reports_array"], list):

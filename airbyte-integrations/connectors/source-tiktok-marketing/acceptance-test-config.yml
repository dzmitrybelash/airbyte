# See [Connector Acceptance Tests](https://docs.airbyte.com/connector-development/testing-connectors/connector-acceptance-tests-reference)
# for more information about how to configure these tests

connector_image: airbyte/source-tiktok-marketing:dev
test_strictness_level: "high"
acceptance_tests:
  spec:
    tests:
    - spec_path: "source_tiktok_marketing/spec.json"
      # the spec was changed with the `format: date` for start/end dates input,
      # to satisfy the DatePicker requirements
      backward_compatibility_tests_config:
        disable_for_version: "2.0.4"
  connection:
    tests:
    - config_path: "secrets/prod_config.json"
      status: "succeed"
    - config_path: "secrets/prod_config_with_day_granularity.json"
      status: "succeed"
    - config_path: "secrets/prod_config_with_lifetime_granularity.json"
      status: "succeed"
    - config_path: "secrets/new_config_prod.json"
      status: "succeed"
    - config_path: "secrets/config_oauth.json"
      status: "succeed"
    - config_path: "integration_tests/invalid_config.json"
      status: "failed"
    - config_path: "integration_tests/invalid_config_access_token.json"
      status: "failed"
    - config_path: "integration_tests/invalid_config_oauth.json"
      status: "failed"
  discovery:
    tests:
    - config_path: "secrets/prod_config.json"
      backward_compatibility_tests_config:
        disable_for_version: "2.0.6"
    - config_path: "secrets/prod_config_with_day_granularity.json"
      backward_compatibility_tests_config:
        disable_for_version: "2.0.6"
    - config_path: "secrets/prod_config_with_lifetime_granularity.json"
      backward_compatibility_tests_config:
        disable_for_version: "2.0.6"
    - config_path: "secrets/config.json"
      backward_compatibility_tests_config:
        disable_for_version: "2.0.6"
    - config_path: "secrets/new_config_prod.json"
      backward_compatibility_tests_config:
        disable_for_version: "2.0.6"
    - config_path: "secrets/config_oauth.json"
      backward_compatibility_tests_config:
        disable_for_version: "2.0.6"
  basic_read:
    tests:
    - config_path: "secrets/config.json"
      expect_records:
        path: "integration_tests/expected_records.jsonl"
        extra_fields: no
        exact_order: no
        extra_records: yes
      timeout_seconds: 1200
      empty_streams:
      - name: ads_reports_hourly
        bypass_reason: "Tested with daily granularity."
      - name: ad_groups_reports_hourly
        bypass_reason: "Tested with daily granularity."
      - name: advertisers_reports_hourly
        bypass_reason: "Tested with daily granularity."
      - name: campaigns_reports_hourly
        bypass_reason: "Tested with daily granularity."
      - name: campaigns_audience_reports_daily
        bypass_reason: "Stream is added by the Contributor. We should seed the sandbox later on."
      - name: advertisers_audience_reports_by_country_daily
        bypass_reason: "Stream is added by the Contributor. We should seed the sandbox later on."
      - name: ads_audience_reports_by_country_daily
        bypass_reason: "Stream is added by the Contributor. We should seed the sandbox later on."
      - name: campaigns_audience_reports_by_platform_daily
        bypass_reason: "Stream is added by the Contributor. We should seed the sandbox later on."
      - name: ad_group_audience_reports_by_platform_daily
        bypass_reason: "Stream is added by the Contributor. We should seed the sandbox later on."
      - name: ad_group_audience_reports_by_country_daily
        bypass_reason: "Stream is added by the Contributor. We should seed the sandbox later on."
      - name: advertisers_audience_reports_by_platform_daily
        bypass_reason: "Stream is added by the Contributor. We should seed the sandbox later on."
      - name: ads_audience_reports_by_platform_daily
        bypass_reason: "Stream is added by the Contributor. We should seed the sandbox later on."
      # Old style streams with granularity config (for < 0.1.13)
      # Note: not needed to be tested separately in full and incremental tests, because code of
      # these streams is called directly in new style streams
    - config_path: "secrets/prod_config_with_day_granularity.json"
      expect_records:
        path: "integration_tests/expected_records2.jsonl"
        extra_fields: no
        exact_order: no
        extra_records: yes
      timeout_seconds: 1200
      empty_streams:
      - name: ad_groups
        bypass_reason: "This stream is tested on the new style config."
      - name: ads
        bypass_reason: "This stream is tested on the new style config."
      - name: advertiser_ids
        bypass_reason: "This stream is tested on the new style config."
      - name: advertisers
        bypass_reason: "This stream is tested on the new style config."
      - name: campaigns
        bypass_reason: "This stream is tested on the new style config."
<<<<<<< HEAD
      - name: ad_group_audience_reports_by_country
        bypass_reason: "Stream is added by the Contributor. We should seed the sandbox later on."
      - name: campaigns_audience_reports
        bypass_reason: "Stream is added by the Contributor. We should seed the sandbox later on."
      - name: ads_audience_reports_by_country
        bypass_reason: "Stream is added by the Contributor. We should seed the sandbox later on."
      - name: advertisers_audience_reports_by_country
        bypass_reason: "Stream is added by the Contributor. We should seed the sandbox later on."
      - name: advertisers_audience_reports_by_platform
        bypass_reason: "Stream is added by the Contributor. We should seed the sandbox later on."
      - name: ads_audience_reports_by_platform
        bypass_reason: "Stream is added by the Contributor. We should seed the sandbox later on."
      - name: campaigns_audience_reports_by_platform
        bypass_reason: "Stream is added by the Contributor. We should seed the sandbox later on."
      - name: ad_group_audience_reports_by_platform
        bypass_reason: "Stream is added by the Contributor. We should seed the sandbox later on."
      - name: campaigns_audience_reports_daily
        bypass_reason: "Stream is added by the Contributor. We should seed the sandbox later on."
      - name: advertisers_audience_reports_by_country_daily
        bypass_reason: "Stream is added by the Contributor. We should seed the sandbox later on."
      - name: ads_audience_reports_by_country_daily
        bypass_reason: "Stream is added by the Contributor. We should seed the sandbox later on."
      - name: campaigns_audience_reports_by_platform_daily
        bypass_reason: "Stream is added by the Contributor. We should seed the sandbox later on."
      - name: ad_group_audience_reports_by_platform_daily
        bypass_reason: "Stream is added by the Contributor. We should seed the sandbox later on."
      - name: ad_group_audience_reports_by_country_daily
        bypass_reason: "Stream is added by the Contributor. We should seed the sandbox later on."
      - name: advertisers_audience_reports_by_platform_daily
        bypass_reason: "Stream is added by the Contributor. We should seed the sandbox later on."
      - name: ads_audience_reports_by_platform_daily
        bypass_reason: "Stream is added by the Contributor. We should seed the sandbox later on."
      - name: campaigns_audience_reports_hourly
        bypass_reason: "Stream is added by the Contributor. We should seed the sandbox later on."
      - name: advertisers_audience_reports_by_country_hourly
        bypass_reason: "Stream is added by the Contributor. We should seed the sandbox later on."
      - name: ads_audience_reports_by_country_hourly
        bypass_reason: "Stream is added by the Contributor. We should seed the sandbox later on."
      - name: campaigns_audience_reports_by_platform_hourly
        bypass_reason: "Stream is added by the Contributor. We should seed the sandbox later on."
      - name: ad_group_audience_reports_by_platform_hourly
        bypass_reason: "Stream is added by the Contributor. We should seed the sandbox later on."
      - name: ad_group_audience_reports_by_country_hourly
        bypass_reason: "Stream is added by the Contributor. We should seed the sandbox later on."
      - name: advertisers_audience_reports_by_platform_hourly
        bypass_reason: "Stream is added by the Contributor. We should seed the sandbox later on."
      - name: ads_audience_reports_by_platform_hourly
        bypass_reason: "Stream is added by the Contributor. We should seed the sandbox later on."
=======
>>>>>>> b28efbf9
  full_refresh:
    tests:
    - config_path: "secrets/config.json"
      configured_catalog_path: "integration_tests/configured_catalog.json"
      timeout_seconds: 7200
  incremental:
    tests:
    - config_path: "secrets/config.json"
      configured_catalog_path: "integration_tests/configured_catalog.json"
      timeout_seconds: 7200
      skip_comprehensive_incremental_tests: true
      future_state:
        future_state_path: "integration_tests/abnormal_state.json"<|MERGE_RESOLUTION|>--- conflicted
+++ resolved
@@ -104,57 +104,6 @@
         bypass_reason: "This stream is tested on the new style config."
       - name: campaigns
         bypass_reason: "This stream is tested on the new style config."
-<<<<<<< HEAD
-      - name: ad_group_audience_reports_by_country
-        bypass_reason: "Stream is added by the Contributor. We should seed the sandbox later on."
-      - name: campaigns_audience_reports
-        bypass_reason: "Stream is added by the Contributor. We should seed the sandbox later on."
-      - name: ads_audience_reports_by_country
-        bypass_reason: "Stream is added by the Contributor. We should seed the sandbox later on."
-      - name: advertisers_audience_reports_by_country
-        bypass_reason: "Stream is added by the Contributor. We should seed the sandbox later on."
-      - name: advertisers_audience_reports_by_platform
-        bypass_reason: "Stream is added by the Contributor. We should seed the sandbox later on."
-      - name: ads_audience_reports_by_platform
-        bypass_reason: "Stream is added by the Contributor. We should seed the sandbox later on."
-      - name: campaigns_audience_reports_by_platform
-        bypass_reason: "Stream is added by the Contributor. We should seed the sandbox later on."
-      - name: ad_group_audience_reports_by_platform
-        bypass_reason: "Stream is added by the Contributor. We should seed the sandbox later on."
-      - name: campaigns_audience_reports_daily
-        bypass_reason: "Stream is added by the Contributor. We should seed the sandbox later on."
-      - name: advertisers_audience_reports_by_country_daily
-        bypass_reason: "Stream is added by the Contributor. We should seed the sandbox later on."
-      - name: ads_audience_reports_by_country_daily
-        bypass_reason: "Stream is added by the Contributor. We should seed the sandbox later on."
-      - name: campaigns_audience_reports_by_platform_daily
-        bypass_reason: "Stream is added by the Contributor. We should seed the sandbox later on."
-      - name: ad_group_audience_reports_by_platform_daily
-        bypass_reason: "Stream is added by the Contributor. We should seed the sandbox later on."
-      - name: ad_group_audience_reports_by_country_daily
-        bypass_reason: "Stream is added by the Contributor. We should seed the sandbox later on."
-      - name: advertisers_audience_reports_by_platform_daily
-        bypass_reason: "Stream is added by the Contributor. We should seed the sandbox later on."
-      - name: ads_audience_reports_by_platform_daily
-        bypass_reason: "Stream is added by the Contributor. We should seed the sandbox later on."
-      - name: campaigns_audience_reports_hourly
-        bypass_reason: "Stream is added by the Contributor. We should seed the sandbox later on."
-      - name: advertisers_audience_reports_by_country_hourly
-        bypass_reason: "Stream is added by the Contributor. We should seed the sandbox later on."
-      - name: ads_audience_reports_by_country_hourly
-        bypass_reason: "Stream is added by the Contributor. We should seed the sandbox later on."
-      - name: campaigns_audience_reports_by_platform_hourly
-        bypass_reason: "Stream is added by the Contributor. We should seed the sandbox later on."
-      - name: ad_group_audience_reports_by_platform_hourly
-        bypass_reason: "Stream is added by the Contributor. We should seed the sandbox later on."
-      - name: ad_group_audience_reports_by_country_hourly
-        bypass_reason: "Stream is added by the Contributor. We should seed the sandbox later on."
-      - name: advertisers_audience_reports_by_platform_hourly
-        bypass_reason: "Stream is added by the Contributor. We should seed the sandbox later on."
-      - name: ads_audience_reports_by_platform_hourly
-        bypass_reason: "Stream is added by the Contributor. We should seed the sandbox later on."
-=======
->>>>>>> b28efbf9
   full_refresh:
     tests:
     - config_path: "secrets/config.json"

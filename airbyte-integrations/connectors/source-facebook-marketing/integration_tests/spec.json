{
  "documentationUrl": "https://docs.airbyte.com/integrations/sources/facebook-marketing",
  "changelogUrl": "https://docs.airbyte.com/integrations/sources/facebook-marketing",
  "connectionSpecification": {
    "title": "Source Facebook Marketing",
    "type": "object",
    "properties": {
      "account_id": {
        "title": "Account ID",
        "description": "The Facebook Ad account ID to use when pulling data from the Facebook Marketing API. Open your Meta Ads Manager. The Ad account ID number is in the account dropdown menu or in your browser's address bar. See the <a href=\"https://www.facebook.com/business/help/1492627900875762\">docs</a> for more information.",
        "order": 0,
        "pattern": "^[0-9]+$",
        "pattern_descriptor": "1234567890",
        "examples": [
          "111111111111111"
        ],
        "type": "string"
      },
      "start_date": {
        "title": "Start Date",
        "description": "The date from which you'd like to replicate data for all incremental streams, in the format YYYY-MM-DDT00:00:00Z. All data generated after this date will be replicated.",
        "order": 1,
        "pattern": "^[0-9]{4}-[0-9]{2}-[0-9]{2}T[0-9]{2}:[0-9]{2}:[0-9]{2}Z$",
        "examples": [
          "2017-01-25T00:00:00Z"
        ],
        "type": "string",
        "format": "date-time"
      },
      "end_date": {
        "title": "End Date",
        "description": "The date until which you'd like to replicate data for all incremental streams, in the format YYYY-MM-DDT00:00:00Z. All data generated between the start date and this end date will be replicated. Not setting this option will result in always syncing the latest data.",
        "order": 2,
        "pattern": "^$|^[0-9]{4}-[0-9]{2}-[0-9]{2}T[0-9]{2}:[0-9]{2}:[0-9]{2}Z$",
        "examples": [
          "2017-01-26T00:00:00Z"
        ],
        "type": "string",
        "format": "date-time"
      },
      "access_token": {
        "title": "Access Token",
        "description": "The value of the generated access token. From your App’s Dashboard, click on \"Marketing API\" then \"Tools\". Select permissions <b>ads_management, ads_read, read_insights, business_management</b>. Then click on \"Get token\". See the <a href=\"https://docs.airbyte.com/integrations/sources/facebook-marketing\">docs</a> for more information.",
        "order": 3,
        "airbyte_secret": true,
        "type": "string"
      },
      "include_deleted": {
        "title": "Include Deleted Campaigns, Ads, and AdSets",
        "description": "Set to active if you want to include data from deleted Campaigns, Ads, and AdSets.",
        "default": false,
        "order": 4,
        "type": "boolean"
      },
      "fetch_thumbnail_images": {
        "title": "Fetch Thumbnail Images from Ad Creative",
        "description": "Set to active if you want to fetch the thumbnail_url and store the result in thumbnail_data_url for each Ad Creative.",
        "default": false,
        "order": 5,
        "type": "boolean"
      },
      "custom_insights": {
        "title": "Custom Insights",
        "description": "A list which contains custom ad statistics entries. Each entry must have a name and can contains fields, breakdowns and/or action_breakdowns. Click on 'Add' to fill this field. For more information on configuring custom insights, refer to the <a href='https://docs.airbyte.com/integrations/sources/facebook-marketing'>docs</a>.",
        "order": 6,
        "type": "array",
        "items": {
          "title": "InsightConfig",
          "description": "Config for custom insights",
          "type": "object",
          "properties": {
            "name": {
              "title": "Name",
              "description": "The name of the custom insight. This will be used as the Airbyte stream name.",
              "order": 0,
              "type": "string"
            },
            "level": {
              "title": "Level",
              "description": "The granularity level for data retrieval of the custom insight from the API.",
              "default": "ad",
              "enum": [
                "ad",
                "adset",
                "campaign",
                "account"
              ],
              "order": 1,
              "type": "string"
            },
            "fields": {
              "title": "Fields",
              "description": "Use the dropdown menu to add the desired fields for your custom insight.",
              "default": [],
              "order": 2,
              "type": "array",
              "items": {
                "title": "Valid AdsInsights Fields",
                "description": "An enumeration of valid fields for custom insights, imported from the Facebook Business SDK",
                "enum": [
                  "account_currency",
                  "account_id",
                  "account_name",
                  "action_values",
                  "actions",
                  "ad_click_actions",
                  "ad_id",
                  "ad_impression_actions",
                  "ad_name",
                  "adset_end",
                  "adset_id",
                  "adset_name",
                  "adset_start",
                  "age_targeting",
                  "attribution_setting",
                  "auction_bid",
                  "auction_competitiveness",
                  "auction_max_competitor_bid",
                  "buying_type",
                  "campaign_id",
                  "campaign_name",
                  "canvas_avg_view_percent",
                  "canvas_avg_view_time",
                  "catalog_segment_actions",
                  "catalog_segment_value",
                  "catalog_segment_value_mobile_purchase_roas",
                  "catalog_segment_value_omni_purchase_roas",
                  "catalog_segment_value_website_purchase_roas",
                  "clicks",
                  "conversion_rate_ranking",
                  "conversion_values",
                  "conversions",
                  "converted_product_quantity",
                  "converted_product_value",
                  "cost_per_15_sec_video_view",
                  "cost_per_2_sec_continuous_video_view",
                  "cost_per_action_type",
                  "cost_per_ad_click",
                  "cost_per_conversion",
                  "cost_per_dda_countby_convs",
                  "cost_per_estimated_ad_recallers",
                  "cost_per_inline_link_click",
                  "cost_per_inline_post_engagement",
                  "cost_per_one_thousand_ad_impression",
                  "cost_per_outbound_click",
                  "cost_per_thruplay",
                  "cost_per_unique_action_type",
                  "cost_per_unique_click",
                  "cost_per_unique_conversion",
                  "cost_per_unique_inline_link_click",
                  "cost_per_unique_outbound_click",
                  "cpc",
                  "cpm",
                  "cpp",
                  "created_time",
                  "creative_media_type",
                  "ctr",
                  "date_start",
                  "date_stop",
                  "dda_countby_convs",
                  "dda_results",
                  "engagement_rate_ranking",
                  "estimated_ad_recall_rate",
                  "estimated_ad_recall_rate_lower_bound",
                  "estimated_ad_recall_rate_upper_bound",
                  "estimated_ad_recallers",
                  "estimated_ad_recallers_lower_bound",
                  "estimated_ad_recallers_upper_bound",
                  "frequency",
                  "full_view_impressions",
                  "full_view_reach",
                  "gender_targeting",
                  "impressions",
                  "inline_link_click_ctr",
                  "inline_link_clicks",
                  "inline_post_engagement",
                  "instagram_upcoming_event_reminders_set",
                  "instant_experience_clicks_to_open",
                  "instant_experience_clicks_to_start",
                  "instant_experience_outbound_clicks",
                  "interactive_component_tap",
                  "labels",
                  "location",
                  "mobile_app_purchase_roas",
                  "objective",
                  "optimization_goal",
                  "outbound_clicks",
                  "outbound_clicks_ctr",
                  "place_page_name",
                  "purchase_roas",
                  "qualifying_question_qualify_answer_rate",
                  "quality_ranking",
                  "quality_score_ectr",
                  "quality_score_ecvr",
                  "quality_score_organic",
                  "reach",
                  "social_spend",
                  "spend",
                  "total_postbacks",
                  "total_postbacks_detailed",
                  "total_postbacks_detailed_v4",
                  "unique_actions",
                  "unique_clicks",
                  "unique_conversions",
                  "unique_ctr",
                  "unique_inline_link_click_ctr",
                  "unique_inline_link_clicks",
                  "unique_link_clicks_ctr",
                  "unique_outbound_clicks",
                  "unique_outbound_clicks_ctr",
                  "unique_video_continuous_2_sec_watched_actions",
                  "unique_video_view_15_sec",
                  "updated_time",
                  "video_15_sec_watched_actions",
                  "video_30_sec_watched_actions",
                  "video_avg_time_watched_actions",
                  "video_continuous_2_sec_watched_actions",
                  "video_p100_watched_actions",
                  "video_p25_watched_actions",
                  "video_p50_watched_actions",
                  "video_p75_watched_actions",
                  "video_p95_watched_actions",
                  "video_play_actions",
                  "video_play_curve_actions",
                  "video_play_retention_0_to_15s_actions",
                  "video_play_retention_20_to_60s_actions",
                  "video_play_retention_graph_actions",
                  "video_thruplay_watched_actions",
                  "video_time_watched_actions",
                  "website_ctr",
                  "website_purchase_roas",
                  "wish_bid"
                ]
              }
            },
            "breakdowns": {
              "title": "Breakdowns",
              "description": "Use the dropdown menu to add the desired breakdowns for your custom insight.",
              "default": [],
              "order": 3,
              "type": "array",
              "items": {
                "title": "Valid AdsInsights Breakdowns",
                "description": "An enumeration of valid breakdowns for custom insights, imported from the Facebook Business SDK",
                "enum": [
                  "ad_format_asset",
                  "age",
                  "app_id",
                  "body_asset",
                  "call_to_action_asset",
                  "coarse_conversion_value",
                  "country",
                  "description_asset",
                  "device_platform",
                  "dma",
                  "fidelity_type",
                  "frequency_value",
                  "gender",
                  "hourly_stats_aggregated_by_advertiser_time_zone",
                  "hourly_stats_aggregated_by_audience_time_zone",
                  "hsid",
                  "image_asset",
                  "impression_device",
                  "is_conversion_id_modeled",
                  "link_url_asset",
                  "mmm",
                  "place_page_id",
                  "platform_position",
                  "postback_sequence_index",
                  "product_id",
                  "publisher_platform",
                  "redownload",
                  "region",
                  "skan_campaign_id",
                  "skan_conversion_id",
                  "title_asset",
                  "video_asset"
                ]
              }
            },
            "action_breakdowns": {
              "title": "Action Breakdowns",
              "description": "Use the dropdown menu to add the desired action breakdowns for your custom insight.",
              "default": [],
              "order": 4,
              "type": "array",
              "items": {
                "title": "Valid AdsInsights Action Breakdowns",
                "description": "An enumeration of valid action breakdowns for custom insights, imported from the Facebook Business SDK",
                "enum": [
                  "action_canvas_component_name",
                  "action_carousel_card_id",
                  "action_carousel_card_name",
                  "action_destination",
                  "action_device",
                  "action_reaction",
                  "action_target_id",
                  "action_type",
                  "action_video_sound",
                  "action_video_type"
                ]
              }
            },
            "action_report_time": {
              "title": "Action Report Time",
              "description": "This value determines the timing used to report action statistics. For example, if a user sees an ad on Jan 1st but converts on Jan 2nd, this value will determine how the action is reported. When set to impression, you see a conversion on Jan 1st. When set to conversion, you see a conversion on Jan 2nd. When set to mixed, view-through actions are reported at the time of the impression and click-through actions are reported at the time of conversion.",
              "default": "mixed",
              "enum": [
                "conversion",
                "impression",
                "mixed"
              ],
              "order": 5,
              "type": "string"
            },
<<<<<<< HEAD
            "time_increment": {
              "title": "Time Increment",
              "description": "The time window in days by which to aggregate statistics. The sync will be chunked into N day intervals, where N is the number of days you specified. For example, if you set this value to 7, then all statistics will be reported as 7-day aggregates by starting from the start_date. If the start and end dates are October 1st and October 30th, then the connector will output 5 records: 01 - 06, 07 - 13, 14 - 20, 21 - 27, and 28 - 30 (3 days only).",
              "default": 1,
              "exclusiveMaximum": 90,
              "order": 6,
              "exclusiveMinimum": 0,
              "type": "integer"
=======
            "insights_lookback_window": {
                "title": "Insights Lookback Window",
                "description": "The attribution window. Facebook freezes insight data 28 days after it was generated, which means that all data from the past 28 days may have changed since we last emitted it, so you can retrieve refreshed insights from the past by setting this parameter. If you set a custom lookback window value in Facebook account, please provide the same value here.",
                "default": 28,
                "order": 8,
                "maximum": 28,
                "mininum": 1,
                "exclusiveMinimum": 0,
                "type": "integer"
            },
            "max_batch_size": {
                "title": "Maximum size of Batched Requests",
                "description": "Maximum batch size used when sending batch requests to Facebook API. Most users do not need to set this field unless they specifically need to tune the connector to address specific issues or use cases.",
                "default": 50,
                "order": 9,
                "exclusiveMinimum": 0,
                "maximum": 50,
                "type": "integer"
>>>>>>> 26bc2a87
            },
            "start_date": {
              "title": "Start Date",
              "description": "The date from which you'd like to replicate data for this stream, in the format YYYY-MM-DDT00:00:00Z. Leaving this field blank will replicate all data.",
              "pattern": "^[0-9]{4}-[0-9]{2}-[0-9]{2}T[0-9]{2}:[0-9]{2}:[0-9]{2}Z$",
              "examples": [
                "2017-01-25T00:00:00Z"
              ],
              "order": 7,
              "type": "string",
              "format": "date-time"
            },
            "end_date": {
              "title": "End Date",
              "description": "The date until which you'd like to replicate data for this stream, in the format YYYY-MM-DDT00:00:00Z. All data generated between the start date and this end date will be replicated. Not setting this option will result in always syncing the latest data.",
              "pattern": "^[0-9]{4}-[0-9]{2}-[0-9]{2}T[0-9]{2}:[0-9]{2}:[0-9]{2}Z$",
              "examples": [
                "2017-01-26T00:00:00Z"
              ],
              "order": 8,
              "type": "string",
              "format": "date-time"
            },
            "insights_lookback_window": {
              "title": "Custom Insights Lookback Window",
              "description": "The number of days to revisit data during syncing to capture updated conversion data from the API. Facebook allows for attribution windows of up to 28 days, during which time a conversion can be attributed to an ad.If you have set a custom attribution window in your Facebook account, please set the same value here. Refer to the <a href='https://docs.airbyte.com/integrations/sources/facebook-marketing'>docs</a> for more information on this value.",
              "default": 28,
              "maximum": 28,
              "mininum": 1,
              "order": 9,
              "exclusiveMinimum": 0,
              "type": "integer"
            }
          },
          "required": [
            "name"
          ]
        }
      },
      "page_size": {
        "title": "Page Size of Requests",
        "description": "Page size used when sending requests to Facebook API to specify number of records per page when response has pagination. Most users do not need to set this field unless they need to tune the connector to address specific issues or use cases.",
        "default": 100,
        "order": 7,
        "exclusiveMinimum": 0,
        "type": "integer"
      },
      "insights_lookback_window": {
        "title": "Insights Lookback Window",
        "description": "The number of days to revisit data during syncing to capture updated conversion data from the API. Facebook allows for attribution windows of up to 28 days, during which time a conversion can be attributed to an ad.If you have set a custom attribution window in your Facebook account, please set the same value here. Refer to the <a href='https://docs.airbyte.com/integrations/sources/facebook-marketing'>docs</a> for more information on this value.",
        "default": 28,
        "order": 8,
        "maximum": 28,
        "mininum": 1,
        "exclusiveMinimum": 0,
        "type": "integer"
      },
      "max_batch_size": {
        "title": "Maximum Size of Batched Requests",
        "description": "Maximum batch size used when sending batch requests to Facebook API. Most users do not need to set this field unless they need to tune the connector to address specific issues or use cases. Batch requests are limited to a maximum of 50 requests per batch by Facebook.",
        "default": 50,
        "order": 9,
        "exclusiveMinimum": 0,
        "type": "integer"
      },
      "action_breakdowns_allow_empty": {
        "title": "Action Breakdowns Allow Empty",
        "description": "Allows action_breakdowns to be an empty list",
        "default": true,
        "airbyte_hidden": true,
        "type": "boolean"
      },
      "client_id": {
        "title": "Client Id",
        "description": "The Client Id for your OAuth app",
        "airbyte_secret": true,
        "airbyte_hidden": true,
        "type": "string"
      },
      "client_secret": {
        "title": "Client Secret",
        "description": "The Client Secret for your OAuth app",
        "airbyte_secret": true,
        "airbyte_hidden": true,
        "type": "string"
      }
    },
    "required": [
      "account_id",
      "start_date",
      "access_token"
    ]
  },
  "supportsIncremental": true,
  "supported_destination_sync_modes": [
    "append"
  ],
  "advanced_auth": {
    "auth_flow_type": "oauth2.0",
    "oauth_config_specification": {
      "complete_oauth_output_specification": {
        "type": "object",
        "properties": {
          "access_token": {
            "type": "string",
            "path_in_connector_config": [
              "access_token"
            ]
          }
        }
      },
      "complete_oauth_server_input_specification": {
        "type": "object",
        "properties": {
          "client_id": {
            "type": "string"
          },
          "client_secret": {
            "type": "string"
          }
        }
      },
      "complete_oauth_server_output_specification": {
        "type": "object",
        "additionalProperties": true,
        "properties": {
          "client_id": {
            "type": "string",
            "path_in_connector_config": [
              "client_id"
            ]
          },
          "client_secret": {
            "type": "string",
            "path_in_connector_config": [
              "client_secret"
            ]
          }
        }
      }
    }
  }
}<|MERGE_RESOLUTION|>--- conflicted
+++ resolved
@@ -313,7 +313,6 @@
               "order": 5,
               "type": "string"
             },
-<<<<<<< HEAD
             "time_increment": {
               "title": "Time Increment",
               "description": "The time window in days by which to aggregate statistics. The sync will be chunked into N day intervals, where N is the number of days you specified. For example, if you set this value to 7, then all statistics will be reported as 7-day aggregates by starting from the start_date. If the start and end dates are October 1st and October 30th, then the connector will output 5 records: 01 - 06, 07 - 13, 14 - 20, 21 - 27, and 28 - 30 (3 days only).",
@@ -322,26 +321,6 @@
               "order": 6,
               "exclusiveMinimum": 0,
               "type": "integer"
-=======
-            "insights_lookback_window": {
-                "title": "Insights Lookback Window",
-                "description": "The attribution window. Facebook freezes insight data 28 days after it was generated, which means that all data from the past 28 days may have changed since we last emitted it, so you can retrieve refreshed insights from the past by setting this parameter. If you set a custom lookback window value in Facebook account, please provide the same value here.",
-                "default": 28,
-                "order": 8,
-                "maximum": 28,
-                "mininum": 1,
-                "exclusiveMinimum": 0,
-                "type": "integer"
-            },
-            "max_batch_size": {
-                "title": "Maximum size of Batched Requests",
-                "description": "Maximum batch size used when sending batch requests to Facebook API. Most users do not need to set this field unless they specifically need to tune the connector to address specific issues or use cases.",
-                "default": 50,
-                "order": 9,
-                "exclusiveMinimum": 0,
-                "maximum": 50,
-                "type": "integer"
->>>>>>> 26bc2a87
             },
             "start_date": {
               "title": "Start Date",
@@ -405,6 +384,7 @@
         "default": 50,
         "order": 9,
         "exclusiveMinimum": 0,
+        "maximum": 50,
         "type": "integer"
       },
       "action_breakdowns_allow_empty": {

data:
  connectorSubtype: database
  connectorType: destination
  definitionId: 424892c4-daac-4491-b35d-c6688ba547ba
<<<<<<< HEAD
  dockerImageTag: 1.0.6
=======
  dockerImageTag: 1.1.0
>>>>>>> e8ddda97
  dockerRepository: airbyte/destination-snowflake
  githubIssueLabel: destination-snowflake
  icon: snowflake.svg
  license: ELv2
  name: Snowflake
  normalizationConfig:
    normalizationIntegrationType: snowflake
    normalizationRepository: airbyte/normalization-snowflake
    normalizationTag: 0.4.3
  registries:
    cloud:
      enabled: true
    oss:
      enabled: true
  releaseStage: generally_available
  resourceRequirements:
    jobSpecific:
      - jobType: sync
        resourceRequirements:
          memory_limit: 2Gi
          memory_request: 2Gi
  documentationUrl: https://docs.airbyte.com/integrations/destinations/snowflake
  supportsDbt: true
  tags:
    - language:java
metadataSpecVersion: "1.0"<|MERGE_RESOLUTION|>--- conflicted
+++ resolved
@@ -2,11 +2,7 @@
   connectorSubtype: database
   connectorType: destination
   definitionId: 424892c4-daac-4491-b35d-c6688ba547ba
-<<<<<<< HEAD
-  dockerImageTag: 1.0.6
-=======
-  dockerImageTag: 1.1.0
->>>>>>> e8ddda97
+  dockerImageTag: 1.1.1
   dockerRepository: airbyte/destination-snowflake
   githubIssueLabel: destination-snowflake
   icon: snowflake.svg

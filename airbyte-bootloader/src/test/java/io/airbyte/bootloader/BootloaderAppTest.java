/*
 * Copyright (c) 2021 Airbyte, Inc., all rights reserved.
 */

package io.airbyte.bootloader;

import static org.junit.jupiter.api.Assertions.assertEquals;
import static org.junit.jupiter.api.Assertions.assertFalse;
import static org.junit.jupiter.api.Assertions.assertNotEquals;
import static org.junit.jupiter.api.Assertions.assertTrue;
import static org.mockito.Mockito.mock;
import static org.mockito.Mockito.when;

import io.airbyte.commons.features.FeatureFlags;
import io.airbyte.commons.version.AirbyteVersion;
import io.airbyte.config.Configs;
import io.airbyte.db.instance.configs.ConfigsDatabaseInstance;
import io.airbyte.db.instance.configs.ConfigsDatabaseMigrator;
import io.airbyte.db.instance.jobs.JobsDatabaseInstance;
import io.airbyte.db.instance.jobs.JobsDatabaseMigrator;
import io.airbyte.scheduler.persistence.DefaultJobPersistence;
import java.util.Optional;
import java.util.concurrent.atomic.AtomicBoolean;
import lombok.val;
import org.junit.jupiter.api.Test;
import org.junit.jupiter.api.extension.ExtendWith;
import org.testcontainers.containers.PostgreSQLContainer;
import uk.org.webcompere.systemstubs.environment.EnvironmentVariables;
import uk.org.webcompere.systemstubs.jupiter.SystemStub;
import uk.org.webcompere.systemstubs.jupiter.SystemStubsExtension;

@ExtendWith(SystemStubsExtension.class)
public class BootloaderAppTest {

  @SystemStub
  private EnvironmentVariables environmentVariables;

  @Test
  void testBootloaderAppBlankDb() throws Exception {
    val container = new PostgreSQLContainer<>("postgres:13-alpine")
        .withDatabaseName("public")
        .withUsername("docker")
        .withPassword("docker");
    container.start();
    val version = "0.33.0-alpha";

    val mockedConfigs = mock(Configs.class);
    when(mockedConfigs.getConfigDatabaseUrl()).thenReturn(container.getJdbcUrl());
    when(mockedConfigs.getConfigDatabaseUser()).thenReturn(container.getUsername());
    when(mockedConfigs.getConfigDatabasePassword()).thenReturn(container.getPassword());
    when(mockedConfigs.getDatabaseUrl()).thenReturn(container.getJdbcUrl());
    when(mockedConfigs.getDatabaseUser()).thenReturn(container.getUsername());
    when(mockedConfigs.getDatabasePassword()).thenReturn(container.getPassword());
    when(mockedConfigs.getAirbyteVersion()).thenReturn(new AirbyteVersion(version));
    when(mockedConfigs.runDatabaseMigrationOnStartup()).thenReturn(true);

    val mockedFeatureFlags = mock(FeatureFlags.class);
    when(mockedFeatureFlags.usesNewScheduler()).thenReturn(false);

    // Although we are able to inject mocked configs into the Bootloader, a particular migration in the
    // configs database
    // requires the env var to be set. Flyway prevents injection, so we dynamically set this instead.
    environmentVariables.set("DATABASE_USER", "docker");
    environmentVariables.set("DATABASE_PASSWORD", "docker");
    environmentVariables.set("DATABASE_URL", container.getJdbcUrl());

    val bootloader = new BootloaderApp(mockedConfigs, mockedFeatureFlags);
    bootloader.load();

    val jobDatabase = new JobsDatabaseInstance(
        container.getUsername(),
        container.getPassword(),
        container.getJdbcUrl()).getInitialized();
    val jobsMigrator = new JobsDatabaseMigrator(jobDatabase, this.getClass().getName());
    assertEquals("0.35.40.001", jobsMigrator.getLatestMigration().getVersion().getVersion());

    val configDatabase = new ConfigsDatabaseInstance(
        mockedConfigs.getConfigDatabaseUser(),
        mockedConfigs.getConfigDatabasePassword(),
        mockedConfigs.getConfigDatabaseUrl())
            .getAndInitialize();
    val configsMigrator = new ConfigsDatabaseMigrator(configDatabase, this.getClass().getName());
<<<<<<< HEAD
    assertEquals("0.35.47.001", configsMigrator.getLatestMigration().getVersion().getVersion());
=======
    assertEquals("0.35.56.001", configsMigrator.getLatestMigration().getVersion().getVersion());
>>>>>>> eeb35872

    val jobsPersistence = new DefaultJobPersistence(jobDatabase);
    assertEquals(version, jobsPersistence.getVersion().get());

    assertNotEquals(Optional.empty(), jobsPersistence.getDeployment().get());
  }

  @Test
  void testIsLegalUpgradePredicate() {
    // starting from no previous version is always legal.
    assertTrue(BootloaderApp.isLegalUpgrade(null, new AirbyteVersion("0.17.1-alpha")));
    assertTrue(BootloaderApp.isLegalUpgrade(null, new AirbyteVersion("0.32.0-alpha")));
    assertTrue(BootloaderApp.isLegalUpgrade(null, new AirbyteVersion("0.32.1-alpha")));
    assertTrue(BootloaderApp.isLegalUpgrade(null, new AirbyteVersion("0.33.1-alpha")));
    // starting from a version that is pre-breaking migration cannot go past the breaking migration.
    assertTrue(BootloaderApp.isLegalUpgrade(new AirbyteVersion("0.17.0-alpha"), new AirbyteVersion("0.17.1-alpha")));
    assertTrue(BootloaderApp.isLegalUpgrade(new AirbyteVersion("0.17.0-alpha"), new AirbyteVersion("0.18.0-alpha")));
    assertTrue(BootloaderApp.isLegalUpgrade(new AirbyteVersion("0.17.0-alpha"), new AirbyteVersion("0.32.0-alpha")));
    assertFalse(BootloaderApp.isLegalUpgrade(new AirbyteVersion("0.17.0-alpha"), new AirbyteVersion("0.32.1-alpha")));
    assertFalse(BootloaderApp.isLegalUpgrade(new AirbyteVersion("0.17.0-alpha"), new AirbyteVersion("0.33.0-alpha")));
    // any migration starting at the breaking migration or after it can upgrade to anything.
    assertTrue(BootloaderApp.isLegalUpgrade(new AirbyteVersion("0.32.0-alpha"), new AirbyteVersion("0.32.1-alpha")));
    assertTrue(BootloaderApp.isLegalUpgrade(new AirbyteVersion("0.32.0-alpha"), new AirbyteVersion("0.33.0-alpha")));
    assertTrue(BootloaderApp.isLegalUpgrade(new AirbyteVersion("0.32.1-alpha"), new AirbyteVersion("0.32.1-alpha")));
    assertTrue(BootloaderApp.isLegalUpgrade(new AirbyteVersion("0.32.1-alpha"), new AirbyteVersion("0.33.0-alpha")));
    assertTrue(BootloaderApp.isLegalUpgrade(new AirbyteVersion("0.33.0-alpha"), new AirbyteVersion("0.33.1-alpha")));
    assertTrue(BootloaderApp.isLegalUpgrade(new AirbyteVersion("0.33.0-alpha"), new AirbyteVersion("0.34.0-alpha")));
  }

  @Test
  void testPostLoadExecutionExecutes() throws Exception {
    final var testTriggered = new AtomicBoolean();

    val container = new PostgreSQLContainer<>("postgres:13-alpine")
        .withDatabaseName("public")
        .withUsername("docker")
        .withPassword("docker");
    container.start();
    val version = "0.33.0-alpha";

    val mockedConfigs = mock(Configs.class);
    when(mockedConfigs.getConfigDatabaseUrl()).thenReturn(container.getJdbcUrl());
    when(mockedConfigs.getConfigDatabaseUser()).thenReturn(container.getUsername());
    when(mockedConfigs.getConfigDatabasePassword()).thenReturn(container.getPassword());
    when(mockedConfigs.getDatabaseUrl()).thenReturn(container.getJdbcUrl());
    when(mockedConfigs.getDatabaseUser()).thenReturn(container.getUsername());
    when(mockedConfigs.getDatabasePassword()).thenReturn(container.getPassword());
    when(mockedConfigs.getAirbyteVersion()).thenReturn(new AirbyteVersion(version));
    when(mockedConfigs.runDatabaseMigrationOnStartup()).thenReturn(true);

    val mockedFeatureFlags = mock(FeatureFlags.class);
    when(mockedFeatureFlags.usesNewScheduler()).thenReturn(false);

    new BootloaderApp(mockedConfigs, () -> testTriggered.set(true), mockedFeatureFlags).load();

    assertTrue(testTriggered.get());
  }

}<|MERGE_RESOLUTION|>--- conflicted
+++ resolved
@@ -80,11 +80,7 @@
         mockedConfigs.getConfigDatabaseUrl())
             .getAndInitialize();
     val configsMigrator = new ConfigsDatabaseMigrator(configDatabase, this.getClass().getName());
-<<<<<<< HEAD
-    assertEquals("0.35.47.001", configsMigrator.getLatestMigration().getVersion().getVersion());
-=======
     assertEquals("0.35.56.001", configsMigrator.getLatestMigration().getVersion().getVersion());
->>>>>>> eeb35872
 
     val jobsPersistence = new DefaultJobPersistence(jobDatabase);
     assertEquals(version, jobsPersistence.getVersion().get());

--- conflicted
+++ resolved
@@ -55,20 +55,20 @@
 ### Data type mapping
 
 | Integration Type | Airbyte Type | Notes |
-| :--- | :--- | :--- |
-| `string` | `string` |  |
-| `number` | `number` |  |
-| `array` | `array` |  |
-| `object` | `object` |  |
+| :--------------- | :----------- | :---- |
+| `string`         | `string`     |       |
+| `number`         | `number`     |       |
+| `array`          | `array`      |       |
+| `object`         | `object`     |       |
 
 ### Features
 
-| Feature | Supported?\(Yes/No\) | Notes |
-| :--- | :--- | :--- |
-| Full Refresh Sync | Yes |  |
-| Incremental - Append Sync | Yes |  |
-| Incremental - Debuped + History Sync | Yes | Enabled according to type of destination |
-| Namespaces | No |  |
+| Feature                              | Supported?\(Yes/No\) | Notes                                    |
+| :----------------------------------- | :------------------- | :--------------------------------------- |
+| Full Refresh Sync                    | Yes                  |                                          |
+| Incremental - Append Sync            | Yes                  |                                          |
+| Incremental - Debuped + History Sync | Yes                  | Enabled according to type of destination |
+| Namespaces                           | No                   |                                          |
 
 ### Performance considerations
 
@@ -85,12 +85,7 @@
   * API Token
     * Zendesk API Token 
     * Zendesk Email 
-<<<<<<< HEAD
-  * oAuth2
-    * Access Token
-=======
   * oAuth2 \(not implemented\)
->>>>>>> origin
 
 ### Setup guide
 
@@ -100,19 +95,9 @@
 
 ### CHANGELOG
 
-| Version | Date | Pull Request | Subject |
-<<<<<<< HEAD
-<<<<<<< HEAD
-| :------ | :--------  | :-----       | :------ |
-| `0.1.2` | 2021-10-01 | [6513](https://github.com/airbytehq/airbyte/pull/6513) | support oAuth2 access tocken |
+| Version | Date       | Pull Request                                           | Subject                                                |
+| :------ | :--------- | :----------------------------------------------------- | :----------------------------------------------------- |
+| `0.1.3` | 2021-10-01 | [6513](https://github.com/airbytehq/airbyte/pull/6513) | support oAuth2                                         |
+| `0.1.2` | 2021-10-16 | [6513](https://github.com/airbytehq/airbyte/pull/6513) | fixed comments stream                                  |
 | `0.1.1` | 2021-09-02 | [5787](https://github.com/airbytehq/airbyte/pull/5787) | fixed incremental logic for the ticket_comments stream |
-=======
-| :--- | :--- | :--- | :--- |
-| `0.1.1` | 2021-09-02 | [5787](https://github.com/airbytehq/airbyte/pull/5787) | fixed incremental logic for the ticket\_comments stream |
->>>>>>> origin
-=======
-| :------ | :--------  | :-----       | :------ |
-| `0.1.2` | 2021-10-16 | [6513](https://github.com/airbytehq/airbyte/pull/6513) | fixed comments stream |
-| `0.1.1` | 2021-09-02 | [5787](https://github.com/airbytehq/airbyte/pull/5787) | fixed incremental logic for the ticket_comments stream |
->>>>>>> 592f7fe2
-| `0.1.0` | 2021-07-21 | [4861](https://github.com/airbytehq/airbyte/pull/4861) | created CDK native zendesk connector |
+| `0.1.0` | 2021-07-21 | [4861](https://github.com/airbytehq/airbyte/pull/4861) | created CDK native zendesk connector                   |

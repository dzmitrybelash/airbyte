--- conflicted
+++ resolved
@@ -400,10 +400,7 @@
 
 | Version | Date       | Pull Request                                                                                                       | Subject                                                                                                                                                                    |
 |:--------|:-----------|:-------------------------------------------------------------------------------------------------------------------|:---------------------------------------------------------------------------------------------------------------------------------------------------------------------------|
-<<<<<<< HEAD
-=======
 | 1.0.21  | 2022-10-25 | [18256](https://github.com/airbytehq/airbyte/pull/18256)                                                           | Disable allow and prefer ssl modes in CDC mode                                                                                                                             |
->>>>>>> a25dc470
 | 1.0.20  | 2022-10-25 | [18383](https://github.com/airbytehq/airbyte/pull/18383)                                                           | Better SSH error handling + messages                                                                                                                                       |
 | 1.0.19  | 2022-10-21 | [18263](https://github.com/airbytehq/airbyte/pull/18263)                                                           | Fixes bug introduced in [15833](https://github.com/airbytehq/airbyte/pull/15833) and adds better error messaging for SSH tunnel in Destinations                            |
 | 1.0.18  | 2022-10-19 | [18087](https://github.com/airbytehq/airbyte/pull/18087)                                                           | Better error messaging for configuration errors (SSH configs, choosing an invalid cursor)                                                                                  |

--- conflicted
+++ resolved
@@ -265,12 +265,9 @@
 
 | Version | Date       | Pull Request                                             | Subject                                                                       |
 |:--------|:-----------|:---------------------------------------------------------|:------------------------------------------------------------------------------|
-<<<<<<< HEAD
-| 1.4.0   | 2023-09-14 | [30421](https://github.com/airbytehq/airbyte/pull/30421) | Add `yearWeek`, `yearMonth`, `year` dimensions cursor                         |
-=======
+| 1.4.0   | 2023-09-15 | [30421](https://github.com/airbytehq/airbyte/pull/30421) | Add `yearWeek`, `yearMonth`, `year` dimensions cursor                         |
 | 1.3.1   | 2023-09-14 | [30424](https://github.com/airbytehq/airbyte/pull/30424) | Fixed duplicated stream issue                                                 |
 | 1.3.0   | 2023-09-13 | [30152](https://github.com/airbytehq/airbyte/pull/30152) | Ability to add multiple property ids                                          |
->>>>>>> c801aa3a
 | 1.2.0   | 2023-09-11 | [30290](https://github.com/airbytehq/airbyte/pull/30290) | Add new preconfigured reports                                                 |
 | 1.1.3   | 2023-08-04 | [29103](https://github.com/airbytehq/airbyte/pull/29103) | Update input field descriptions                                               |
 | 1.1.2   | 2023-07-03 | [27909](https://github.com/airbytehq/airbyte/pull/27909) | Limit the page size of custom report streams                                  |

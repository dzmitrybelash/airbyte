--- conflicted
+++ resolved
@@ -367,14 +367,12 @@
 `airbyte-ci metadata test orchestrator`
 
 ## Changelog
-| Version | PR                                                        | Description                                                                                |
-| ------- | --------------------------------------------------------- | ------------------------------------------------------------------------------------------ |
-<<<<<<< HEAD
-| 0.1.1   | [#28767](https://github.com/airbytehq/airbyte/pull/28767) | Improve pytest step result evaluation to prevent false negative/positive.                  |
-=======
-| 0.1.1   | [#28858](https://github.com/airbytehq/airbyte/pull/28858) | Increase the max duration of Connector Package install to 20mn.                            |
->>>>>>> c542ceb3
-| 0.1.0   |                                                           | Alpha version not in production yet. All the commands described in this doc are available. |
+| Version | PR                                                        | Description                                                                                  |
+| ------- | --------------------------------------------------------- | -------------------------------------------------------------------------------------------- |
+| 0.2.1   | [#28767](https://github.com/airbytehq/airbyte/pull/28767) | Improve pytest step result evaluation to prevent false negative/positive.                    |
+| 0.2.0   | [#28857](https://github.com/airbytehq/airbyte/pull/28857) | Add the `airbyte-ci tests` command to run the test suite on any `airbyte-ci` poetry package. |
+| 0.1.1   | [#28858](https://github.com/airbytehq/airbyte/pull/28858) | Increase the max duration of Connector Package install to 20mn.                              |
+| 0.1.0   |                                                           | Alpha version not in production yet. All the commands described in this doc are available.   |
 
 ## More info
 This project is owned by the Connectors Operations team.

--- conflicted
+++ resolved
@@ -8,15 +8,10 @@
 from airbyte_cdk.sources.declarative.extractors.record_selector import RecordSelector
 from airbyte_cdk.sources.declarative.parsers.factory import DeclarativeComponentFactory
 from airbyte_cdk.sources.declarative.parsers.yaml_parser import YamlParser
-<<<<<<< HEAD
 from airbyte_cdk.sources.declarative.requesters.http_requester import HttpRequester
 from airbyte_cdk.sources.declarative.requesters.paginators.next_page_url_paginator import NextPageUrlPaginator
-from airbyte_cdk.sources.declarative.requesters.request_params.interpolated_request_parameter_provider import (
-    InterpolatedRequestParameterProvider,
-=======
 from airbyte_cdk.sources.declarative.requesters.request_options.interpolated_request_options_provider import (
     InterpolatedRequestOptionsProvider,
->>>>>>> 070b80f4
 )
 from airbyte_cdk.sources.declarative.requesters.requester import HttpMethod
 from airbyte_cdk.sources.declarative.requesters.retriers.default_retrier import DefaultRetrier
@@ -199,8 +194,9 @@
     authenticator:
       type: "TokenAuthenticator"
       token: "{{ config.apikey }}"
-    request_parameters_provider:
-      page_size: 10
+    request_options_provider:
+      request_parameters:
+        page_size: 10
     request_headers_provider:
       header: header_value
     """
@@ -212,7 +208,7 @@
     assert component._url_base._string == "https://api.sendgrid.com"
     assert isinstance(component._authenticator, TokenAuthenticator)
     assert component._method == HttpMethod.GET
-    assert component._request_parameters_provider._interpolator._interpolator._mapping["page_size"] == 10
+    assert component._request_options_provider._parameter_interpolator._interpolator._mapping["page_size"] == 10
     assert component._request_headers_provider._interpolator._interpolator._mapping["header"] == "header_value"
     assert component._name == "lists"
 
@@ -239,8 +235,9 @@
               token: "{{ config.apikey }}"
             request_parameters:
               page_size: 10
-          extractor:
-            transform: ".result[]"
+          record_selector:
+            extractor:
+              transform: ".result[]"
     streams:
       - "*ref(lists_stream)"
     """
@@ -248,6 +245,7 @@
 
     stream_config = config["lists_stream"]
     stream = factory.create_component(stream_config, input_config)()
+    print(f"type: {type(stream._retriever._record_selector)}")
     assert type(stream) == DeclarativeStream
     assert stream.primary_key == "id"
     assert stream.name == "lists"
@@ -255,7 +253,7 @@
     assert type(stream._retriever) == SimpleRetriever
     assert stream._retriever._requester._method == HttpMethod.GET
     assert stream._retriever._requester._authenticator._tokens == ["verysecrettoken"]
-    assert stream._retriever._extractor._transform == ".result[]"
+    assert stream._retriever._record_selector._extractor._transform == ".result[]"
     assert stream._schema_loader._file_path._string == "./source_sendgrid/schemas/lists.yaml"
     assert isinstance(stream._retriever._paginator, NextPageUrlPaginator)
     assert stream._retriever._paginator._url_base == "https://api.sendgrid.com"

#
# Copyright (c) 2023 Airbyte, Inc., all rights reserved.
#

import asyncio
import itertools
import logging
from datetime import datetime, timedelta, time
from functools import cache
from typing import Any, Iterable, List, Mapping, Optional, Union, MutableMapping

from airbyte_cdk.models import SyncMode
from airbyte_cdk.sources.declarative.types import StreamSlice, StreamState
from airbyte_cdk.sources.file_based.exceptions import MissingSchemaError, RecordParseError, SchemaInferenceError
from airbyte_cdk.sources.file_based.remote_file import RemoteFile
from airbyte_cdk.sources.file_based.schema_helpers import merge_schemas, type_mapping_to_jsonschema
from airbyte_cdk.sources.file_based.schema_validation_policies import record_passes_validation_policy
from airbyte_cdk.sources.file_based.stream import AbstractFileBasedStream
from airbyte_cdk.sources.streams import IncrementalMixin
from airbyte_cdk.sources.utils.record_helper import stream_data_to_airbyte_message


class DefaultFileBasedStream(AbstractFileBasedStream, IncrementalMixin):
    """
    The default file-based stream.
    """

    def __init__(self, **kwargs):
        super().__init__(**kwargs)
        # FIXME: move ot a policy or something
        self._state = {"history": {}}
        self._max_history_size = self.config.max_history_size or 10_000
        self._time_window_if_history_is_full = timedelta(days=(self.config.days_to_sync_if_history_is_full or 3))

    @property
    def state(self) -> MutableMapping[str, Any]:
        return self._state

    @state.setter
    def state(self, value: MutableMapping[str, Any]):
        """State setter, accept state serialized by state getter."""
        self._state = value

    # FIXME These things should probably be in a policy
    ab_last_mod_col = "_ab_source_file_last_modified"
    ab_file_name_col = "_ab_source_file_url"
    airbyte_columns = [ab_last_mod_col, ab_file_name_col]

    @property
    def primary_key(self) -> Optional[Union[str, List[str], List[List[str]]]]:
        return self.config.primary_key

    def stream_slices(
            self, *, sync_mode: SyncMode, cursor_field: List[str] = None, stream_state: Mapping[str, Any] = None
    ) -> Iterable[Optional[Mapping[str, Any]]]:
        # FIXME: Should probably be in a policy
        # Step 1: Get all files that match a glob (no filtering yet)
        # Step 2: Filter out files that have already been processed
        files = [{"uri": f.uri,
                  "last_modified": f.last_modified,
                  "file_type": f.file_type} for f in self.list_files_for_this_sync(stream_state)]

        return [{"files": list(group[1])} for group in itertools.groupby(files, lambda f: f['last_modified'])]

    def read_records(
<<<<<<< HEAD
            self,
            sync_mode: SyncMode,
            cursor_field: List[str] = None,
            stream_slice: Optional[StreamSlice] = None,
            stream_state: Optional[StreamState] = None,
=======
        self,
        sync_mode: SyncMode,
        cursor_field: List[str] = None,
        stream_slice: Optional[StreamSlice] = None,
        stream_state: Optional[StreamState] = None,
>>>>>>> b8f0200b
    ) -> Iterable[Mapping[str, Any]]:
        """
        Yield all records from all remote files in `list_files_for_this_sync`.
        """
        schema = self._catalog_schema
        if schema is None:
            # On read requests we should always have the catalog available
            raise MissingSchemaError("Expected `json_schema` in the configured catalog but it is missing.")
        parser = self.get_parser(self.config.file_type)
<<<<<<< HEAD
        for file_description in stream_slice["files"]:
            file = RemoteFile.from_file_partition(file_description)
=======
        for file in self.list_files_for_this_sync(stream_slice):
>>>>>>> b8f0200b
            try:
                for record in parser.parse_records(file, self._stream_reader):
                    if not record_passes_validation_policy(self.config.validation_policy, record, schema):
                        logging.warning(f"Record did not pass validation policy: {record}")
                        continue
                    yield stream_data_to_airbyte_message(self.name, record)
                    self._state["history"][file.uri] = file.last_modified.strftime("%Y-%m-%dT%H:%M:%S.%fZ")
                if len(self._state["history"]) > self._max_history_size:
                    oldest_file = min(self._state["history"], key=self._state["history"].get)
                    logging.warning(f"Removing {oldest_file} from history")
                    del self._state["history"][oldest_file]
            except Exception as exc:
<<<<<<< HEAD
                raise RecordParseError(
                    f"Error reading records from file: {file_description['uri']}. Is the file valid {self.config.file_type}?"
                ) from exc
=======
                raise RecordParseError(f"Error reading records from file: {file.uri}. Is the file valid {self.config.file_type}?") from exc
>>>>>>> b8f0200b

    @property
    def cursor_field(self) -> Union[str, List[str]]:
        """
        Override to return the default cursor field used by this stream e.g: an API entity might always use created_at as the cursor field.
        :return: The name of the field used as a cursor. If the cursor is nested, return an array consisting of the path to the cursor.
        """
        # FIXME: should be in a policy
        return self.ab_last_mod_col

    @cache
    def get_json_schema(self) -> Mapping[str, Any]:
        """
        Return the JSON Schema for a stream.

        If the user provided a schema, return that. Otherwise, infer it.

        Use no more than `_discovery_policy.max_n_files_for_schema_inference` files.
        """
        # FIXME: need to merge with additional columns
        if self.config.input_schema:
            return type_mapping_to_jsonschema(self.config.input_schema)

        files = self.list_files()
        max_n_files_for_schema_inference = self._discovery_policy.max_n_files_for_schema_inference
        if len(files) > max_n_files_for_schema_inference:
            # Use the most recent files for schema inference, so we pick up schema changes during discovery.
            files = sorted(files, key=lambda x: x.last_modified, reverse=True)[:max_n_files_for_schema_inference]
            logging.warning(f"Refusing to infer schema for {len(files)} files; using {max_n_files_for_schema_inference} files.")
        return self.infer_schema(files)

    @cache
    def list_files(self) -> List[RemoteFile]:
        """
        List all files that belong to the stream as defined by the stream's globs.
        """
        return list(self._stream_reader.list_matching_files(self.config.globs))

<<<<<<< HEAD
    def list_files_for_this_sync(self, stream_state: Optional[StreamState]) -> Iterable[RemoteFile]:
=======
    def list_files_for_this_sync(self, stream_slice: Optional[StreamSlice]) -> Iterable[RemoteFile]:
>>>>>>> b8f0200b
        """
        Return the subset of this stream's files that will be read in the current sync.

        Specifically:

        - Take the output of `list_files`
        - If `stream_slice.start` is non-None then remove all files with last_modified
          date before `start`
        """
<<<<<<< HEAD

        """
        Only sync files newer than (3?) days,  
        or equal to or newer than the oldest file(s) recorded in the history
        """
        state_datetime = self._get_datetime_from_stream_state(stream_state)
        if state_datetime:
            start_datetime = state_datetime
        else:
            start_datetime = datetime.min
        all_files = self._stream_reader.list_matching_files(self.config.globs, start_datetime)

        files_to_sync = [f for f in all_files if (not stream_state or stream_state.get("incomplete_history") or f.uri not in stream_state["history"])]
        logging.warning(f"files to sync: {files_to_sync}")
        # If len(files_to_sync), the next sync will not be able to use the history
        if len(files_to_sync) > self._max_history_size:
            logging.warning(f"History will be too large for {self.name}")
            self._state["incomplete_history"] = True
        else:
            self._state.pop("incomplete_history", None)
        return files_to_sync

    def _get_datetime_from_stream_state(self, stream_state: Optional[StreamState]) -> Optional[datetime]:
        if not stream_state:
            return None
        else:
            history = stream_state.get("history", {})
            logging.warning(f"history: {history}")
            logging.warning(f"history size: {len(history)}")
            earliest = min(history.values())
            earliest_dt = datetime.strptime(earliest, "%Y-%m-%dT%H:%M:%S.%fZ")
            if stream_state.get("incomplete_history"):
                logging.warning(f"History is incomplete for {self.name}")
                time_window = datetime.now() - self._time_window_if_history_is_full
                earliest_dt = min(earliest_dt, time_window)
            return earliest_dt
=======
        return self._stream_reader.list_matching_files(self.config.globs, self._get_datetime_from_stream_slice(stream_slice))

    def _get_datetime_from_stream_slice(self, stream_slice: Optional[StreamSlice]) -> Optional[datetime]:
        # TODO: implement me
        return None
>>>>>>> b8f0200b

    def infer_schema(self, files: List[RemoteFile]) -> Mapping[str, Any]:
        loop = asyncio.get_event_loop()
        return loop.run_until_complete(self._infer_schema(files))

    async def _infer_schema(self, files: List[RemoteFile]) -> Mapping[str, Any]:
        """
        Infer the schema for a stream.

        Each file type has a corresponding `infer_schema` handler.
        Dispatch on file type.
        """
        base_schema = {}
        pending_tasks = set()

        n_started, n_files = 0, len(files)
        files = iter(files)
        while pending_tasks or n_started < n_files:
            while len(pending_tasks) <= self._discovery_policy.n_concurrent_requests and (file := next(files, None)):
                pending_tasks.add(asyncio.create_task(self._infer_file_schema(file)))
                n_started += 1
            # Return when the first task is completed so that we can enqueue a new task as soon as the
            # number of concurrent tasks drops below the number allowed.
            done, pending_tasks = await asyncio.wait(pending_tasks, return_when=asyncio.FIRST_COMPLETED)
            for task in done:
                base_schema = merge_schemas(base_schema, task.result())

        return base_schema

    async def _infer_file_schema(self, file: RemoteFile) -> Mapping[str, Any]:
        try:
            return await self.get_parser(self.config.file_type).infer_schema(file, self._stream_reader)
        except Exception as exc:
            raise SchemaInferenceError(f"Error inferring schema for file: {file.uri}. Is the file valid {self.config.file_type}?") from exc<|MERGE_RESOLUTION|>--- conflicted
+++ resolved
@@ -63,19 +63,11 @@
         return [{"files": list(group[1])} for group in itertools.groupby(files, lambda f: f['last_modified'])]
 
     def read_records(
-<<<<<<< HEAD
-            self,
-            sync_mode: SyncMode,
-            cursor_field: List[str] = None,
-            stream_slice: Optional[StreamSlice] = None,
-            stream_state: Optional[StreamState] = None,
-=======
         self,
         sync_mode: SyncMode,
         cursor_field: List[str] = None,
         stream_slice: Optional[StreamSlice] = None,
         stream_state: Optional[StreamState] = None,
->>>>>>> b8f0200b
     ) -> Iterable[Mapping[str, Any]]:
         """
         Yield all records from all remote files in `list_files_for_this_sync`.
@@ -85,12 +77,8 @@
             # On read requests we should always have the catalog available
             raise MissingSchemaError("Expected `json_schema` in the configured catalog but it is missing.")
         parser = self.get_parser(self.config.file_type)
-<<<<<<< HEAD
         for file_description in stream_slice["files"]:
             file = RemoteFile.from_file_partition(file_description)
-=======
-        for file in self.list_files_for_this_sync(stream_slice):
->>>>>>> b8f0200b
             try:
                 for record in parser.parse_records(file, self._stream_reader):
                     if not record_passes_validation_policy(self.config.validation_policy, record, schema):
@@ -103,13 +91,9 @@
                     logging.warning(f"Removing {oldest_file} from history")
                     del self._state["history"][oldest_file]
             except Exception as exc:
-<<<<<<< HEAD
                 raise RecordParseError(
                     f"Error reading records from file: {file_description['uri']}. Is the file valid {self.config.file_type}?"
                 ) from exc
-=======
-                raise RecordParseError(f"Error reading records from file: {file.uri}. Is the file valid {self.config.file_type}?") from exc
->>>>>>> b8f0200b
 
     @property
     def cursor_field(self) -> Union[str, List[str]]:
@@ -148,11 +132,7 @@
         """
         return list(self._stream_reader.list_matching_files(self.config.globs))
 
-<<<<<<< HEAD
     def list_files_for_this_sync(self, stream_state: Optional[StreamState]) -> Iterable[RemoteFile]:
-=======
-    def list_files_for_this_sync(self, stream_slice: Optional[StreamSlice]) -> Iterable[RemoteFile]:
->>>>>>> b8f0200b
         """
         Return the subset of this stream's files that will be read in the current sync.
 
@@ -162,7 +142,6 @@
         - If `stream_slice.start` is non-None then remove all files with last_modified
           date before `start`
         """
-<<<<<<< HEAD
 
         """
         Only sync files newer than (3?) days,  
@@ -199,13 +178,6 @@
                 time_window = datetime.now() - self._time_window_if_history_is_full
                 earliest_dt = min(earliest_dt, time_window)
             return earliest_dt
-=======
-        return self._stream_reader.list_matching_files(self.config.globs, self._get_datetime_from_stream_slice(stream_slice))
-
-    def _get_datetime_from_stream_slice(self, stream_slice: Optional[StreamSlice]) -> Optional[datetime]:
-        # TODO: implement me
-        return None
->>>>>>> b8f0200b
 
     def infer_schema(self, files: List[RemoteFile]) -> Mapping[str, Any]:
         loop = asyncio.get_event_loop()

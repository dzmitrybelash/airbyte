#
# Copyright (c) 2023 Airbyte, Inc., all rights reserved.
#

import csv
import json
import logging
from abc import ABC, abstractmethod
from collections import defaultdict
from functools import partial
from io import IOBase
from typing import Any, Callable, Dict, Generator, Iterable, List, Mapping, Optional, Set

from airbyte_cdk.sources.file_based.config.csv_format import CsvFormat, InferenceType, QuotingBehavior
from airbyte_cdk.sources.file_based.config.file_based_stream_config import FileBasedStreamConfig
from airbyte_cdk.sources.file_based.exceptions import FileBasedSourceError, RecordParseError
from airbyte_cdk.sources.file_based.file_based_stream_reader import AbstractFileBasedStreamReader, FileReadMode
from airbyte_cdk.sources.file_based.file_types.file_type_parser import FileTypeParser
from airbyte_cdk.sources.file_based.remote_file import RemoteFile
from airbyte_cdk.sources.file_based.schema_helpers import TYPE_PYTHON_MAPPING, SchemaType

DIALECT_NAME = "_config_dialect"

config_to_quoting: Mapping[QuotingBehavior, int] = {
    QuotingBehavior.QUOTE_ALL: csv.QUOTE_ALL,
    QuotingBehavior.QUOTE_SPECIAL_CHARACTERS: csv.QUOTE_MINIMAL,
    QuotingBehavior.QUOTE_NONNUMERIC: csv.QUOTE_NONNUMERIC,
    QuotingBehavior.QUOTE_NONE: csv.QUOTE_NONE,
}


class _CsvReader:
    def read_data(
        self,
        config: FileBasedStreamConfig,
        file: RemoteFile,
        stream_reader: AbstractFileBasedStreamReader,
        logger: logging.Logger,
        file_read_mode: FileReadMode,
    ) -> Generator[Dict[str, Any], None, None]:
        config_format = _extract_format(config)

        # Formats are configured individually per-stream so a unique dialect should be registered for each stream.
        # We don't unregister the dialect because we are lazily parsing each csv file to generate records
        # This will potentially be a problem if we ever process multiple streams concurrently
        dialect_name = config.name + DIALECT_NAME
        csv.register_dialect(
            dialect_name,
            delimiter=config_format.delimiter,
            quotechar=config_format.quote_char,
            escapechar=config_format.escape_char,
            doublequote=config_format.double_quote,
            quoting=config_to_quoting.get(config_format.quoting_behavior, csv.QUOTE_MINIMAL),
        )
        with stream_reader.open_file(file, file_read_mode, logger) as fp:
            headers = self._get_headers(fp, config_format, dialect_name)

            # we assume that if we autogenerate columns, it is because we don't have headers
            # if a user wants to autogenerate_column_names with a CSV having headers, he can skip rows
            rows_to_skip = (
                config_format.skip_rows_before_header
                + (0 if config_format.autogenerate_column_names else 1)
                + config_format.skip_rows_after_header
            )
            self._skip_rows(fp, rows_to_skip)

            reader = csv.DictReader(fp, dialect=dialect_name, fieldnames=headers)  # type: ignore
            try:
                for row in reader:
                    # The row was not properly parsed if any of the values are None. This will most likely occur if there are more columns
                    # than headers or more headers dans columns
                    if None in row or None in row.values():
                        raise RecordParseError(FileBasedSourceError.ERROR_PARSING_RECORD)
                    yield row
            finally:
                # due to RecordParseError or GeneratorExit
                csv.unregister_dialect(dialect_name)

    def _get_headers(self, fp: IOBase, config_format: CsvFormat, dialect_name: str) -> List[str]:
        """
        Assumes the fp is pointing to the beginning of the files and will reset it as such
        """
        # Note that this method assumes the dialect has already been registered if we're parsing the headers
        self._skip_rows(fp, config_format.skip_rows_before_header)
        if config_format.autogenerate_column_names:
            headers = self._auto_generate_headers(fp, dialect_name)
        else:
            # Then read the header
            reader = csv.reader(fp, dialect=dialect_name)  # type: ignore
            headers = list(next(reader))

        fp.seek(0)
        return headers

    def _auto_generate_headers(self, fp: IOBase, dialect_name: str) -> List[str]:
        """
        Generates field names as [f0, f1, ...] in the same way as pyarrow's csv reader with autogenerate_column_names=True.
        See https://arrow.apache.org/docs/python/generated/pyarrow.csv.ReadOptions.html
        """
        reader = csv.reader(fp, dialect=dialect_name)  # type: ignore
        number_of_columns = len(next(reader))  # type: ignore
        return [f"f{i}" for i in range(number_of_columns)]

    @staticmethod
    def _skip_rows(fp: IOBase, rows_to_skip: int) -> None:
        """
        Skip rows before the header. This has to be done on the file object itself, not the reader
        """
        for _ in range(rows_to_skip):
            fp.readline()


class CsvParser(FileTypeParser):
    _MAX_BYTES_PER_FILE_FOR_SCHEMA_INFERENCE = 1_000_000

    def __init__(self, csv_reader: Optional[_CsvReader] = None):
        self._csv_reader = csv_reader if csv_reader else _CsvReader()

    async def infer_schema(
        self,
        config: FileBasedStreamConfig,
        file: RemoteFile,
        stream_reader: AbstractFileBasedStreamReader,
        logger: logging.Logger,
    ) -> SchemaType:
        input_schema = config.get_input_schema()
        if input_schema:
            return input_schema

        # todo: the existing InMemoryFilesSource.open_file() test source doesn't currently require an encoding, but actual
        #  sources will likely require one. Rather than modify the interface now we can wait until the real use case
        config_format = _extract_format(config)
        type_inferrer_by_field: Dict[str, _TypeInferrer] = defaultdict(
            lambda: _JsonTypeInferrer(
                config_format.true_values,
                config_format.false_values,
                config_format.null_values,
                config_format.inference_type == InferenceType.PRIMITIVE_AND_COMPLEX_TYPES,
            )
            if config_format.inference_type != InferenceType.NONE
            else _DisabledTypeInferrer()
        )
        data_generator = self._csv_reader.read_data(config, file, stream_reader, logger, self.file_read_mode)
        read_bytes = 0
        for row in data_generator:
            for header, value in row.items():
                type_inferrer_by_field[header].add_value(value)
                # This is not accurate as a representation of how many bytes were read because csv does some processing on the actual value
                # before returning. Given we would like to be more accurate, we could wrap the IO file using a decorator
                read_bytes += len(value)
            read_bytes += len(row) - 1  # for separators
            if read_bytes >= self._MAX_BYTES_PER_FILE_FOR_SCHEMA_INFERENCE:
                break

        schema = {header.strip(): {"type": type_inferred.infer()} for header, type_inferred in type_inferrer_by_field.items()}
        data_generator.close()
        return schema

    def parse_records(
        self,
        config: FileBasedStreamConfig,
        file: RemoteFile,
        stream_reader: AbstractFileBasedStreamReader,
        logger: logging.Logger,
        discovered_schema: Optional[Mapping[str, SchemaType]],
    ) -> Iterable[Dict[str, Any]]:
        config_format = _extract_format(config)
        if discovered_schema:
            property_types = {col: prop["type"] for col, prop in discovered_schema["properties"].items()}  # type: ignore # discovered_schema["properties"] is known to be a mapping
            CsvParser._pre_propcess_property_types(property_types)
        else:
            property_types = {}
        cast_fn = CsvParser._get_cast_function(property_types, config_format, logger)
        data_generator = self._csv_reader.read_data(config, file, stream_reader, logger, self.file_read_mode)
        for row in data_generator:
            yield CsvParser._to_nullable(cast_fn(row), property_types, config_format.null_values, config_format.strings_can_be_null)
        data_generator.close()

    @property
    def file_read_mode(self) -> FileReadMode:
        return FileReadMode.READ

    @staticmethod
    def _get_cast_function(
<<<<<<< HEAD
        deduped_property_types: Mapping[str, Any], config_format: CsvFormat, logger: logging.Logger
=======
        schema: Optional[Mapping[str, SchemaType]], config_format: CsvFormat, logger: logging.Logger
>>>>>>> 82db6c3f
    ) -> Callable[[Mapping[str, str]], Mapping[str, str]]:
        # Only cast values if the schema is provided
        if deduped_property_types:
            return partial(CsvParser._cast_types, deduped_property_types=deduped_property_types, config_format=config_format, logger=logger)
        else:
            # If no schema is provided, yield the rows as they are
            return _no_cast

    @staticmethod
    def _to_nullable(
        row: Mapping[str, str], deduped_property_types: Mapping[str, str], null_values: Set[str], strings_can_be_null: bool
    ) -> Dict[str, Optional[str]]:
        nullable = row | {
            k: None if CsvParser._value_is_none(v, deduped_property_types.get(k), null_values, strings_can_be_null) else v
            for k, v in row.items()
        }
        return nullable

    @staticmethod
    def _value_is_none(value: Any, deduped_property_type: Optional[str], null_values: Set[str], strings_can_be_null: bool) -> bool:
        return value in null_values and (strings_can_be_null or deduped_property_type != "string")

    @staticmethod
    def _pre_propcess_property_types(property_types: Dict[str, Any]) -> None:
        """
        Transform the property types to be non-nullable and remove duplicate types if any.
        Sample input:
        {
        "col1": ["string", "null"],
        "col2": ["string", "string", "null"],
        "col3": "integer"
        }

        Sample output:
        {
        "col1": "string",
        "col2": "string",
        "col3": "integer",
        }
        """
        for prop, prop_type in property_types.items():
            if isinstance(prop_type, list):
                prop_type_distinct = set(prop_type)
                prop_type_distinct.remove("null")
                if len(prop_type_distinct) != 1:
                    raise ValueError(f"Could not get non nullable type from {prop_type}")
                property_types[prop] = next(iter(prop_type_distinct))

    @staticmethod
    def _cast_types(
        row: Dict[str, str], deduped_property_types: Dict[str, str], config_format: CsvFormat, logger: logging.Logger
    ) -> Dict[str, Any]:
        """
        Casts the values in the input 'row' dictionary according to the types defined in the JSON schema.

        Array and object types are only handled if they can be deserialized as JSON.

        If any errors are encountered, the value will be emitted as a string.
        """
        warnings = []
        result = {}

        for key, value in row.items():
            prop_type = deduped_property_types.get(key)
            cast_value: Any = value

            if prop_type in TYPE_PYTHON_MAPPING and prop_type is not None:
                _, python_type = TYPE_PYTHON_MAPPING[prop_type]

                if python_type is None:
                    if value == "":
                        cast_value = None
                    else:
                        warnings.append(_format_warning(key, value, prop_type))

                elif python_type == bool:
                    try:
                        cast_value = _value_to_bool(value, config_format.true_values, config_format.false_values)
                    except ValueError:
                        warnings.append(_format_warning(key, value, prop_type))

                elif python_type == dict:
                    try:
                        # we don't re-use _value_to_object here because we type the column as object as long as there is only one object
                        cast_value = json.loads(value)
                    except json.JSONDecodeError:
                        warnings.append(_format_warning(key, value, prop_type))

                elif python_type == list:
                    try:
                        cast_value = _value_to_list(value)
                    except (ValueError, json.JSONDecodeError):
                        warnings.append(_format_warning(key, value, prop_type))

                elif python_type:
                    try:
                        cast_value = _value_to_python_type(value, python_type)
                    except ValueError:
                        warnings.append(_format_warning(key, value, prop_type))

            else:
                warnings.append(_format_warning(key, value, prop_type))

            result[key] = cast_value

        if warnings:
            logger.warning(
                f"{FileBasedSourceError.ERROR_CASTING_VALUE.value}: {','.join([w for w in warnings])}",
            )
        return result


class _TypeInferrer(ABC):
    @abstractmethod
    def add_value(self, value: Any) -> None:
        pass

    @abstractmethod
    def infer(self) -> str:
        pass


class _DisabledTypeInferrer(_TypeInferrer):
    def add_value(self, value: Any) -> None:
        pass

    def infer(self) -> str:
        return "string"


class _JsonTypeInferrer(_TypeInferrer):
    _NULL_TYPE = "null"
    _BOOLEAN_TYPE = "boolean"
    _INTEGER_TYPE = "integer"
    _NUMBER_TYPE = "number"
    _ARRAY_TYPE = "array"
    _OBJECT_TYPE = "object"
    _STRING_TYPE = "string"

    def __init__(
        self, boolean_trues: Set[str], boolean_falses: Set[str], null_values: Set[str], allow_for_objects_and_arrays: bool
    ) -> None:
        self._boolean_trues = boolean_trues
        self._boolean_falses = boolean_falses
        self._null_values = null_values
        self._allow_for_objects_and_arrays = allow_for_objects_and_arrays
        self._values: Set[str] = set()

    def add_value(self, value: Any) -> None:
        self._values.add(value)

    def infer(self) -> str:
        types = {self._infer_type(value) for value in self._values}
        if types == {self._NULL_TYPE}:
            # this is highly unusual but we will consider the column as a string
            return self._STRING_TYPE

        types.discard(self._NULL_TYPE)
        if types == {self._BOOLEAN_TYPE}:
            return self._BOOLEAN_TYPE
        elif types == {self._INTEGER_TYPE}:
            return self._INTEGER_TYPE
        elif types == {self._NUMBER_TYPE} or types == {self._INTEGER_TYPE, self._NUMBER_TYPE}:
            return self._NUMBER_TYPE
        elif not self._allow_for_objects_and_arrays:
            return self._STRING_TYPE
        elif types == {self._ARRAY_TYPE}:
            return self._ARRAY_TYPE
        elif self._ARRAY_TYPE in types or self._OBJECT_TYPE in types:
            return self._OBJECT_TYPE
        return self._STRING_TYPE

    def _infer_type(self, value: str) -> str:
        if value in self._null_values:
            return self._NULL_TYPE
        elif self._is_boolean(value):
            return self._BOOLEAN_TYPE
        elif self._is_integer(value):
            return self._INTEGER_TYPE
        elif self._is_number(value):
            return self._NUMBER_TYPE
        elif self._is_array(value):
            return self._ARRAY_TYPE
        elif self._is_object(value):
            return self._OBJECT_TYPE
        else:
            return self._STRING_TYPE

    def _is_boolean(self, value: str) -> bool:
        try:
            _value_to_bool(value, self._boolean_trues, self._boolean_falses)
            return True
        except ValueError:
            return False

    @staticmethod
    def _is_integer(value: str) -> bool:
        try:
            _value_to_python_type(value, int)
            return True
        except ValueError:
            return False

    @staticmethod
    def _is_number(value: str) -> bool:
        try:
            _value_to_python_type(value, float)
            return True
        except ValueError:
            return False

    @staticmethod
    def _is_array(value: str) -> bool:
        try:
            _value_to_list(value)
            return True
        except (ValueError, json.JSONDecodeError):
            return False

    @staticmethod
    def _is_object(value: str) -> bool:
        try:
            _value_to_object(value)
            return True
        except (ValueError, json.JSONDecodeError):
            return False


def _value_to_bool(value: str, true_values: Set[str], false_values: Set[str]) -> bool:
    if value in true_values:
        return True
    if value in false_values:
        return False
    raise ValueError(f"Value {value} is not a valid boolean value")


def _value_to_object(value: str) -> Dict[Any, Any]:
    parsed_value = json.loads(value)
    if isinstance(parsed_value, dict):
        return parsed_value
    raise ValueError(f"Value {parsed_value} is not a valid dict value")


def _value_to_list(value: str) -> List[Any]:
    parsed_value = json.loads(value)
    if isinstance(parsed_value, list):
        return parsed_value
    raise ValueError(f"Value {parsed_value} is not a valid list value")


def _value_to_python_type(value: str, python_type: type) -> Any:
    return python_type(value)


def _format_warning(key: str, value: str, expected_type: Optional[Any]) -> str:
    return f"{key}: value={value},expected_type={expected_type}"


def _no_cast(row: Mapping[str, str]) -> Mapping[str, str]:
    return row


def _extract_format(config: FileBasedStreamConfig) -> CsvFormat:
    config_format = config.format or CsvFormat()
    if not isinstance(config_format, CsvFormat):
        raise ValueError(f"Invalid format config: {config_format}")
    return config_format<|MERGE_RESOLUTION|>--- conflicted
+++ resolved
@@ -167,13 +167,13 @@
         config_format = _extract_format(config)
         if discovered_schema:
             property_types = {col: prop["type"] for col, prop in discovered_schema["properties"].items()}  # type: ignore # discovered_schema["properties"] is known to be a mapping
-            CsvParser._pre_propcess_property_types(property_types)
+            deduped_property_types = CsvParser._pre_propcess_property_types(property_types)
         else:
-            property_types = {}
-        cast_fn = CsvParser._get_cast_function(property_types, config_format, logger)
+            deduped_property_types = {}
+        cast_fn = CsvParser._get_cast_function(deduped_property_types, config_format, logger)
         data_generator = self._csv_reader.read_data(config, file, stream_reader, logger, self.file_read_mode)
         for row in data_generator:
-            yield CsvParser._to_nullable(cast_fn(row), property_types, config_format.null_values, config_format.strings_can_be_null)
+            yield CsvParser._to_nullable(cast_fn(row), deduped_property_types, config_format.null_values, config_format.strings_can_be_null)
         data_generator.close()
 
     @property
@@ -182,11 +182,7 @@
 
     @staticmethod
     def _get_cast_function(
-<<<<<<< HEAD
-        deduped_property_types: Mapping[str, Any], config_format: CsvFormat, logger: logging.Logger
-=======
-        schema: Optional[Mapping[str, SchemaType]], config_format: CsvFormat, logger: logging.Logger
->>>>>>> 82db6c3f
+        deduped_property_types: Mapping[str, str], config_format: CsvFormat, logger: logging.Logger
     ) -> Callable[[Mapping[str, str]], Mapping[str, str]]:
         # Only cast values if the schema is provided
         if deduped_property_types:
@@ -210,7 +206,7 @@
         return value in null_values and (strings_can_be_null or deduped_property_type != "string")
 
     @staticmethod
-    def _pre_propcess_property_types(property_types: Dict[str, Any]) -> None:
+    def _pre_propcess_property_types(property_types: Dict[str, Any]) -> Mapping[str, str]:
         """
         Transform the property types to be non-nullable and remove duplicate types if any.
         Sample input:
@@ -227,13 +223,17 @@
         "col3": "integer",
         }
         """
+        output = {}
         for prop, prop_type in property_types.items():
             if isinstance(prop_type, list):
                 prop_type_distinct = set(prop_type)
                 prop_type_distinct.remove("null")
                 if len(prop_type_distinct) != 1:
                     raise ValueError(f"Could not get non nullable type from {prop_type}")
-                property_types[prop] = next(iter(prop_type_distinct))
+                output[prop] = next(iter(prop_type_distinct))
+            else:
+                output[prop] = prop_type
+        return output
 
     @staticmethod
     def _cast_types(

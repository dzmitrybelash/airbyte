--- conflicted
+++ resolved
@@ -9,16 +9,10 @@
 from airbyte_cdk.sources.declarative.decoders.decoder import Decoder
 from airbyte_cdk.sources.declarative.decoders.json_decoder import JsonDecoder
 from airbyte_cdk.sources.declarative.interpolation.interpolated_boolean import InterpolatedBoolean
-<<<<<<< HEAD
 from airbyte_cdk.sources.declarative.interpolation.interpolated_string import InterpolatedString
 from airbyte_cdk.sources.declarative.requesters.paginators.pagination_strategy import PaginationStrategy
 from airbyte_cdk.sources.declarative.requesters.paginators.paginator import Paginator
-from airbyte_cdk.sources.declarative.requesters.paginators.request_option import RequestOption, RequestOptionType
-=======
-from airbyte_cdk.sources.declarative.requesters.paginators.pagination_strategy import PaginationStrategy
-from airbyte_cdk.sources.declarative.requesters.paginators.paginator import Paginator
 from airbyte_cdk.sources.declarative.requesters.request_option import RequestOption, RequestOptionType
->>>>>>> 3987c726
 from airbyte_cdk.sources.declarative.requesters.request_options.interpolated_request_options_provider import (
     InterpolatedRequestOptionsProvider,
 )
@@ -39,11 +33,7 @@
         page_token_option: RequestOption,
         pagination_strategy: PaginationStrategy,
         config: Config,
-<<<<<<< HEAD
-        url_base: str = "",
-=======
         url_base: str,
->>>>>>> 3987c726
         decoder: Decoder = None,
     ):
         """
@@ -90,15 +80,11 @@
         """
 
     def path(self):
+        # Replace url base to only return the path
         if self._token and self._page_token_option.option_type == RequestOptionType.path:
-<<<<<<< HEAD
             return InterpolatedString(self._page_token_option.path).eval(
                 self._token.replace(self._url_base, ""), next_page_token=self._token
             )
-=======
-            # Replace url base to only return the path
-            return self._token.replace(self._url_base, "")
->>>>>>> 3987c726
         else:
             return None
 
@@ -108,31 +94,19 @@
             **self._request_options_provider.request_params(stream_state=None, stream_slice=None, next_page_token=None),
         }
 
-<<<<<<< HEAD
-    def request_headers(self) -> Mapping[str, Any]:
-=======
     def request_headers(self) -> Mapping[str, str]:
->>>>>>> 3987c726
         return {
             **self._get_request_options(RequestOptionType.header),
             **self._request_options_provider.request_headers(stream_state=None, stream_slice=None, next_page_token=None),
         }
 
-<<<<<<< HEAD
-    def request_body_data(self) -> Optional[Union[Mapping, str]]:
-=======
     def request_body_data(self) -> Union[Mapping[str, Any], str]:
->>>>>>> 3987c726
         return {
             **self._get_request_options(RequestOptionType.body_data),
             **self._request_options_provider.request_headers(stream_state=None, stream_slice=None, next_page_token=None),
         }
 
-<<<<<<< HEAD
-    def request_body_json(self) -> Optional[Mapping]:
-=======
     def request_body_json(self) -> Mapping[str, Any]:
->>>>>>> 3987c726
         return {
             **self._get_request_options(RequestOptionType.body_json),
             **self._request_options_provider.request_body_json(stream_state=None, stream_slice=None, next_page_token=None),
@@ -170,11 +144,7 @@
 
     def __init__(
         self,
-<<<<<<< HEAD
-        stop_condition: str,
-=======
         stop_condition: InterpolatedBoolean,
->>>>>>> 3987c726
         request_options_provider: InterpolatedRequestOptionsProvider,
         page_token_option: RequestOption,
         pagination_strategy: PaginationStrategy,
@@ -193,11 +163,7 @@
         :param decoder: decoder to decode the response
         """
         self._decoder = decoder
-<<<<<<< HEAD
-        self._stop_condition_interpolator = InterpolatedBoolean(stop_condition)
-=======
         self._stop_condition_interpolator = stop_condition
->>>>>>> 3987c726
         super().__init__(request_options_provider, page_token_option, pagination_strategy, config, url_base, decoder)
 
     def stop_condition(self, response: requests.Response, last_records: List[Mapping[str, Any]]) -> bool:
